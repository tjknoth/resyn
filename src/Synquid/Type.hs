--- conflicted
+++ resolved
@@ -1,461 +1,3 @@
-<<<<<<< HEAD
-{-# LANGUAGE DeriveFunctor #-}
-
--- | Refinement Types
-module Synquid.Type where
-
-import Synquid.Logic
-import Synquid.Util
-
-import qualified Data.Set as Set
-import Data.Set (Set)
-import qualified Data.Map as Map
-import Data.Map (Map)
-import Data.Bifunctor
-import Data.Bifoldable
-
-import Debug.Trace
-
-{- Type skeletons -}
-
-data BaseType r p = 
-  BoolT | 
-  IntT | 
-  DatatypeT !Id ![TypeSkeleton r p] ![r] | 
-  TypeVarT !Substitution !Id !p
-  deriving (Show, Eq, Ord)
-
--- | Type skeletons (parametrized by refinements, potentials)
-data TypeSkeleton r p =
-  ScalarT !(BaseType r p) !r !p |
-  FunctionT !Id !(TypeSkeleton r p) !(TypeSkeleton r p) !Int |
-  LetT !Id !(TypeSkeleton r p) !(TypeSkeleton r p) |
-  AnyT
-  deriving (Show, Eq, Ord)
-
-instance Bifunctor TypeSkeleton where 
-  bimap f g (ScalarT b r p) = ScalarT (bimap f g b) (f r) (g p)
-  bimap f g (FunctionT x argT resT c) = FunctionT x (bimap f g argT) (bimap f g resT) c
-  bimap f g (LetT x t bodyT) = LetT x (bimap f g t) (bimap f g bodyT)
-  bimap _ _ AnyT = AnyT
-
-instance Bifunctor BaseType where 
-  bimap f g (DatatypeT x ts ps) = DatatypeT x (map (bimap f g) ts) (map f ps)
-  bimap _ g (TypeVarT subs x m) = TypeVarT subs x (g m)
-  bimap _ _ BoolT = BoolT
-  bimap _ _ IntT = IntT
-
-instance Bifoldable TypeSkeleton where 
-  bifoldMap f g (ScalarT b r p) = f r `mappend` g p `mappend` bifoldMap f g b
-  bifoldMap f g (FunctionT x argT resT c) = bifoldMap f g argT `mappend` bifoldMap f g resT
-  bifoldMap f g (LetT x t bodyT) = bifoldMap f g bodyT 
-  bifoldMap _ _ AnyT = mempty
-
-instance Bifoldable BaseType where 
-  -- Ignore predicates
-  bifoldMap f g (DatatypeT x ts ps) = foldMap (bifoldMap f g) ts
-  bifoldMap _ g (TypeVarT subs x m) = g m 
-  bifoldMap _ _ BoolT = mempty
-  bifoldMap _ _ IntT = mempty
-
--- | Unrefined typed
-type SType = TypeSkeleton () Formula
-
--- | Refined types
-type RType = TypeSkeleton Formula Formula
-
--- | Unrefined schemas
-type SSchema = SchemaSkeleton SType 
-
--- | Refined schemas
-type RSchema = SchemaSkeleton RType 
-
--- | Refinement base type
-type RBase = BaseType Formula Formula
-
--- Like bifoldMap but doesn't consider base types
-combine f g (ScalarT b r p) = f r `mappend` g p
-combine f g (FunctionT _ argT resT _) = combine f g argT `mappend` combine f g resT
-combine f g (LetT _ _ bodyT) = combine f g bodyT
-combine _ _ AnyT = mempty
-
--- Ignore multiplicity and potential when comparing baseTypes
-equalShape :: RBase -> RBase -> Bool
-equalShape (TypeVarT s name _) (TypeVarT s' name' m') = (TypeVarT s name defMultiplicity :: RBase ) == (TypeVarT s' name' defMultiplicity :: RBase)
-equalShape (DatatypeT name ts ps) (DatatypeT name' ts' ps') = (name == name') && (fmap shape ts == fmap shape ts') && (ps == ps')
-equalShape t t' = t == t'
-
-defPotential = IntLit 0
-defMultiplicity = IntLit 1 
-defCost = 0 :: Int
-
-potentialPrefix = "p"
-multiplicityPrefix = "m"
-
-contextual x tDef (FunctionT y tArg tRes cost) = FunctionT y (contextual x tDef tArg) (contextual x tDef tRes) cost
-contextual _ _ AnyT = AnyT
-contextual x tDef t = LetT x tDef t
-
-isScalarType ScalarT{} = True
--- isScalarType (LetT _ _ t) = isScalarType t
-isScalarType LetT{} = True
-isScalarType _ = False
-baseTypeOf (ScalarT baseT _ _) = baseT
-baseTypeOf (LetT _ _ t) = baseTypeOf t
-baseTypeOf t = error "baseTypeOf: applied to a function type"
-isFunctionType FunctionT{} = True
--- isFunctionType (LetT _ _ t) = isFunctionType t
-isFunctionType _ = False
-argType (FunctionT _ t _ _) = t
-resType (FunctionT _ _ t _) = t
-
-hasAny AnyT = True
-hasAny (ScalarT baseT _ _) = baseHasAny baseT
-  where
-    baseHasAny (DatatypeT _ tArgs _) = any hasAny tArgs
-    baseHasAny _ = False
-hasAny (FunctionT _ tArg tRes _) = hasAny tArg || hasAny tRes
-hasAny (LetT _ tDef tBody) = hasAny tDef || hasAny tBody
-
--- | Convention to indicate "any datatype" (for synthesizing match scrtuinees)
-anyDatatype = ScalarT (DatatypeT dontCare [] []) ftrue defPotential
-
-toSort :: BaseType r p -> Sort
-toSort BoolT = BoolS
-toSort IntT = IntS
-toSort (DatatypeT name tArgs _) = DataS name (map (toSort . baseTypeOf) tArgs)
-toSort (TypeVarT _ name _) = VarS name
-
-fromSort :: Sort -> RType
-fromSort = flip refineSort ftrue
-
-refineSort :: Sort -> Formula -> RType
-refineSort BoolS f = ScalarT BoolT f defPotential
-refineSort IntS f = ScalarT IntT f defPotential
-refineSort (VarS name) f = ScalarT (TypeVarT Map.empty name defMultiplicity) f defPotential
-refineSort (DataS name sArgs) f = ScalarT (DatatypeT name (map fromSort sArgs) []) f defPotential
-refineSort (SetS s) f = ScalarT dt f defPotential
-  where
-    dt = DatatypeT setTypeName [fromSort s] []
-refineSort AnyS _ = AnyT
-
-typeIsData :: TypeSkeleton r p -> Bool
-typeIsData (ScalarT DatatypeT{} _ _) = True
-typeIsData _ = False
-
-arity :: TypeSkeleton r p -> Int
-arity (FunctionT _ _ t _) = 1 + arity t
-arity (LetT _ _ t) = arity t
-arity _ = 0
-
--- TODO: make sure the AnyT case is OK
-hasSet :: TypeSkeleton r p -> Bool
-hasSet (ScalarT (DatatypeT name _ _) _ _) = name == setTypeName
-hasSet (FunctionT _ t1 t2 _) = hasSet t1 || hasSet t2
-hasSet (LetT _ t1 t2) = hasSet t1 || hasSet t2
-hasSet _ = False
-
-lastType (FunctionT _ _ tRes _) = lastType tRes
-lastType (LetT _ _ t) = lastType t
-lastType t = t
-
-allArgTypes (FunctionT x tArg tRes _) = tArg : allArgTypes tRes
-allArgTypes (LetT _ _ t) = allArgTypes t
-allArgTypes _ = []
-
-allArgs (ScalarT _ _ _) = []
-allArgs (FunctionT x (ScalarT baseT _ _) tRes _) = Var (toSort baseT) x : allArgs tRes
-allArgs (FunctionT _ _ tRes _) = allArgs tRes
-allArgs (LetT _ _ t) = allArgs t
-
--- | Free variables of a type
-varsOfType :: RType -> Set Id
-varsOfType (ScalarT baseT fml _) = varsOfBase baseT `Set.union` Set.map varName (varsOf fml) --`Set.union` Set.map varName (varsOf pot)
-  where
-    varsOfBase (DatatypeT _ tArgs pArgs) = Set.unions (map varsOfType tArgs) `Set.union` Set.map varName (Set.unions (map varsOf pArgs))
-    varsOfBase _ = Set.empty
-varsOfType (FunctionT x tArg tRes _) = varsOfType tArg `Set.union` Set.delete x (varsOfType tRes)
-varsOfType (LetT x tDef tBody) = varsOfType tDef `Set.union` Set.delete x (varsOfType tBody)
-varsOfType AnyT = Set.empty
-
--- | Free variables of a type
-predsOfType :: RType -> Set Id
-predsOfType (ScalarT baseT fml _) = predsOfBase baseT `Set.union` predsOf fml --`Set.union` predsOf pot
-  where
-    predsOfBase (DatatypeT _ tArgs pArgs) = Set.unions (map predsOfType tArgs) `Set.union` Set.unions (map predsOf pArgs)
-    predsOfBase _ = Set.empty
-predsOfType (FunctionT _ tArg tRes _) = predsOfType tArg `Set.union` predsOfType tRes
-predsOfType (LetT _ tDef tBody) = predsOfType tDef `Set.union` predsOfType tBody
-predsOfType AnyT = Set.empty
-
-varRefinement x s = Var s valueVarName |=| Var s x
-isVarRefinement (Binary Eq (Var _ v) (Var _ _)) = v == valueVarName
-isVarRefinement _ = False
-
-
--- | Polymorphic type skeletons (parametrized by refinements)
-data SchemaSkeleton t =
-  Monotype !t |
-  ForallT !Id !(SchemaSkeleton t) |       -- Type-polymorphic
-  ForallP !PredSig !(SchemaSkeleton t)    -- Predicate-polymorphic
-  deriving (Functor, Show, Eq, Ord)
-
-{-instance Bifunctor SchemaSkeleton where 
-  bimap f g (Monotype t) = Monotype $ bimap f g t
-  bimap f g (ForallT ts sch) = ForallT ts (bimap f g sch)
-  bimap f g (ForallP ps sch) = ForallP ps (bimap f g sch)
--}
-toMonotype :: SchemaSkeleton t -> t 
-toMonotype (Monotype t) = t
-toMonotype (ForallT _ t) = toMonotype t 
-toMonotype (ForallP _ t) = toMonotype t
-
-boundVarsOf :: SchemaSkeleton t -> [Id]
-boundVarsOf (ForallT a sch) = a : boundVarsOf sch
-boundVarsOf _ = []
-
--- | Building types
-bool r = ScalarT BoolT r defPotential
-bool_ = bool () 
-boolAll = bool ftrue 
-
-int r = ScalarT IntT r defPotential
-int_ = int () 
-intAll = int ftrue 
-intPot = ScalarT IntT ftrue
-nat = int (valInt |>=| IntLit 0) 
-pos = int (valInt |>| IntLit 0) 
-
-vart n f = ScalarT (TypeVarT Map.empty n defMultiplicity) f defPotential
-vart_ n = vart n () 
-vartAll n = vart n ftrue
---vartSafe n f = ScalarT (TypeVarT Map.empty n (IntLit 1)) f defPotential
-vartSafe = vart
-
-set n f = ScalarT (DatatypeT setTypeName [tvar] []) f defPotential
-  where
-    tvar = ScalarT (TypeVarT Map.empty n defMultiplicity) ftrue defPotential
-setAll n = set n ftrue
-
--- | Mapping from type variables to types
-type TypeSubstitution = Map Id RType
-
-asSortSubst :: TypeSubstitution -> SortSubstitution
-asSortSubst = Map.map (toSort . baseTypeOf)
-
--- | 'typeSubstitute' @subst t@ : apply substitution @subst@ to free type variables in @t@ 
-typeSubstitute :: TypeSubstitution -> RType -> RType
-typeSubstitute subst (ScalarT baseT r p) = addRefinement substituteBase (sortSubstituteFml (asSortSubst subst) r)
-  where
-    substituteBase = case baseT of
-      (TypeVarT varSubst a m) -> case Map.lookup a subst of
-        Just t -> substituteInType (not . (`Map.member` subst)) varSubst $ typeSubstitute subst (updateAnnotations t m p)
-        Nothing -> ScalarT (TypeVarT varSubst a m) ftrue p
-      DatatypeT name tArgs pArgs ->
-        let
-          tArgs' = map (typeSubstitute subst) tArgs
-          pArgs' = map (sortSubstituteFml (asSortSubst subst)) pArgs
-        in ScalarT (DatatypeT name tArgs' pArgs') ftrue p
-      _ -> ScalarT baseT ftrue p
-typeSubstitute subst (FunctionT x tArg tRes cost) = FunctionT x (typeSubstitute subst tArg) (typeSubstitute subst tRes) cost
-typeSubstitute subst (LetT x tDef tBody) = LetT x (typeSubstitute subst tDef) (typeSubstitute subst tBody)
-typeSubstitute _ AnyT = AnyT
-
-noncaptureTypeSubst :: [Id] -> [RType] -> RType -> RType
-noncaptureTypeSubst tVars tArgs t =
-  let tFresh = typeSubstitute (Map.fromList $ zip tVars (map vartAll distinctTypeVars)) t
-  in typeSubstitute (Map.fromList $ zip distinctTypeVars tArgs) tFresh
-
-schemaSubstitute :: TypeSubstitution -> RSchema -> RSchema
-schemaSubstitute tass (Monotype t) = Monotype $ typeSubstitute tass t
-schemaSubstitute tass (ForallT a sch) = ForallT a $ schemaSubstitute (Map.delete a tass) sch
-schemaSubstitute tass (ForallP sig sch) = ForallP sig $ schemaSubstitute tass sch
-
-typeSubstitutePred :: Substitution -> RType -> RType
-typeSubstitutePred pSubst t = 
-  let tsp = typeSubstitutePred pSubst
-  in case t of
-    ScalarT (DatatypeT name tArgs pArgs) fml pot 
-      -> ScalarT (DatatypeT name (map tsp tArgs) (map (substitutePredicate pSubst) pArgs)) (substitutePredicate pSubst fml) (substitutePredicate pSubst pot)
-    ScalarT baseT fml pot 
-      -> ScalarT baseT (substitutePredicate pSubst fml) (substitutePredicate pSubst pot)
-    FunctionT x tArg tRes c 
-      -> FunctionT x (tsp tArg) (tsp tRes) c
-    LetT x tDef tBody 
-      -> LetT x (tsp tDef) (tsp tBody)
-    AnyT -> AnyT
-
--- | 'typeVarsOf' @t@ : all type variables in @t@
-typeVarsOf :: TypeSkeleton r p -> Set Id
-typeVarsOf t@(ScalarT baseT _ _) = case baseT of
-  TypeVarT _ name _ -> Set.singleton name
-  DatatypeT _ tArgs _ -> Set.unions (map typeVarsOf tArgs)
-  _ -> Set.empty
-typeVarsOf (FunctionT _ tArg tRes _) = typeVarsOf tArg `Set.union` typeVarsOf tRes
-typeVarsOf (LetT _ tDef tBody) = typeVarsOf tDef `Set.union` typeVarsOf tBody
-typeVarsOf _ = Set.empty
-
--- | 'updateAnnotations' @t m p@ : "multiply" @t@ by multiplicity @m@, then add on surplus potential @p@
-updateAnnotations :: RType -> Formula -> Formula -> RType
-updateAnnotations t@ScalarT{} mult = addPotential (typeMultiply mult t)
-
-schemaMultiply p = fmap (typeMultiply p)
-
-typeMultiply :: Formula -> RType -> RType
-typeMultiply fml (ScalarT t ref pot) = ScalarT (baseTypeMultiply fml t) ref (multiplyFormulas fml pot)
-typeMultiply fml t = t
-
-baseTypeMultiply :: Formula -> RBase -> RBase
-baseTypeMultiply fml (TypeVarT subs name mul) = TypeVarT subs name (multiplyFormulas mul fml)
-baseTypeMultiply fml (DatatypeT name tArgs pArgs) = DatatypeT name (map (typeMultiply fml) tArgs) pArgs
-baseTypeMultiply fml t = t
-
-addPotential :: RType -> Formula -> RType 
-addPotential (ScalarT base ref pot) f = ScalarT base ref (addFormulas pot f)
-addPotential (LetT x tDef tBody) f    = LetT x tDef (addPotential tBody f)
-addPotential t _ = t
-
-subtractPotential :: RType -> Formula -> RType
-subtractPotential (ScalarT base ref pot) f = ScalarT base ref (addFormulas pot (fneg f)) -- (negateFml f))
-subtractPotential (LetT x tDef tBody) f = LetT x tDef (subtractPotential tBody f)
-subtractPotential t _ = t
-
--- Extract top-level potential from a scalar type 
-topPotentialOf :: RType -> Maybe Formula 
-topPotentialOf (ScalarT _ _ p) = Just p
-topPotentialOf _               = Nothing
-
-{- Refinement types -}
-
--- | Forget refinements of a type
-shape :: RType -> SType
-shape (ScalarT (DatatypeT name tArgs pArgs) _ _) = ScalarT (DatatypeT name (map shape tArgs) (replicate (length pArgs) ())) () defPotential
-shape (ScalarT IntT _ _) = ScalarT IntT () defPotential
-shape (ScalarT BoolT _ _) = ScalarT BoolT () defPotential
-shape (ScalarT (TypeVarT _ a _) _ _) = ScalarT (TypeVarT Map.empty a defMultiplicity) () defPotential
-shape (FunctionT x tArg tFun _) = FunctionT x (shape tArg) (shape tFun) 0 
-shape (LetT _ _ t) = shape t
-shape AnyT = AnyT
-
--- | Conjoin refinement to a type
-addRefinement :: RType -> Formula -> RType
-addRefinement (ScalarT base fml pot) fml' = if isVarRefinement fml'
-  then ScalarT base fml' pot -- the type of a polymorphic variable does not require any other refinements
-  else ScalarT base (fml `andClean` fml') pot
-addRefinement (LetT x tDef tBody) fml = LetT x tDef (addRefinement tBody fml)
-addRefinement t (BoolLit True) = t
-addRefinement AnyT _ = AnyT
-addRefinement t _ = error $ "addRefinement: applied to function type: " ++ show t
-
--- | Conjoin refinement to the return type
-addRefinementToLast fml t@ScalarT{} = addRefinement t fml
-addRefinementToLast fml (FunctionT x tArg tRes c) = FunctionT x tArg (addRefinementToLast fml tRes) c
-addRefinementToLast fml (LetT x tDef tBody) = LetT x tDef (addRefinementToLast fml tBody)
-
--- | Conjoin refinement to the return type inside a schema
-addRefinementToLastSch :: Formula -> RSchema -> RSchema
-addRefinementToLastSch fml = fmap (addRefinementToLast fml)
-
--- | Apply variable substitution in all formulas inside a type
-substituteInType :: (Id -> Bool) -> Substitution -> RType -> RType
-substituteInType isBound subst (ScalarT baseT fml pot) = ScalarT (substituteBase subst baseT) (substitute subst fml) (substitute subst pot)
-  where
-    -- TODO: does this make sense?
-    substituteBase subst (TypeVarT oldSubst a m) = TypeVarT oldSubst a (substitute subst m)
-      -- Looks like pending substitutions on types are not actually needed, since renamed variables are always out of scope
-       -- if isBound a
-          -- then TypeVarT oldSubst a
-          -- else TypeVarT (oldSubst `composeSubstitutions` subst) a
-    substituteBase subst (DatatypeT name tArgs pArgs) = DatatypeT name (map (substituteInType isBound subst) tArgs) (map (substitute subst) pArgs)
-    substituteBase _ baseT = baseT
-substituteInType isBound subst (FunctionT x tArg tRes c) =
-  if Map.member x subst
-    then error $ unwords ["Attempt to substitute variable", x, "bound in a function type"]
-    else FunctionT x (substituteInType isBound subst tArg) (substituteInType isBound subst tRes) c
-substituteInType isBound subst (LetT x tDef tBody) =
-  if Map.member x subst
-    then error $ unwords ["Attempt to substitute variable", x, "bound in a contextual type"]
-    else LetT x (substituteInType isBound subst tDef) (substituteInType isBound subst tBody)
-substituteInType isBound _ AnyT = AnyT
-
--- | 'renameVar' @old new t typ@: rename all occurrences of @old@ in @typ@ into @new@ of type @t@
-renameVar :: (Id -> Bool) -> Id -> Id -> RType -> RType -> RType
-renameVar isBound old new (ScalarT b _ _) t            = substituteInType isBound (Map.singleton old (Var (toSort b) new)) t
-renameVar isBound old new (LetT _ _ tBody) t           = renameVar isBound old new tBody t
-renameVar _ _ _ _ t = t -- function arguments cannot occur in types (and AnyT is assumed to be function)
-
--- | Intersection of two types (assuming the types were already checked for consistency) 
-intersection _ t AnyT = t
-intersection _ AnyT t = t
-intersection isBound (ScalarT baseT fml pot) (ScalarT baseT' fml' pot') = case baseT of
-  DatatypeT name tArgs pArgs -> let DatatypeT _ tArgs' pArgs' = baseT' in
-                                  ScalarT (DatatypeT name (zipWith (intersection isBound) tArgs tArgs') (zipWith andClean pArgs pArgs')) (fml `andClean` fml') (fmax pot pot') 
-  _ -> ScalarT baseT (fml `andClean` fml') (fmax pot pot')
-intersection isBound (FunctionT x tArg tRes c) (FunctionT y tArg' tRes' c') = FunctionT x tArg (intersection isBound tRes (renameVar isBound y x tArg tRes')) (max c c')
-
--- Move cost annotations to next arrow or to scalar argument type before applying function
-shiftCost :: RType -> RType
-shiftCost (FunctionT x argT resT c) = FunctionT x (addPotential argT (IntLit c)) resT 0
-  --if isScalarType resT
-  --  then FunctionT x (addPotential argT (IntLit c)) resT 0 
-  --  else FunctionT x argT (addCostToArrow resT) 0
-  --where 
-  --  addCostToArrow (FunctionT y a r cost) = FunctionT y a r (cost + c)
-
--- | Instantiate unknowns in a type
--- TODO: eventually will need to instantiate potential variables as well
-typeApplySolution :: Solution -> RType -> RType
-typeApplySolution sol = first (applySolution sol)
-
-allRefinementsOf :: RSchema -> [Formula]
-allRefinementsOf sch = allRefinementsOf' $ toMonotype sch
-
-allRefinementsOf' (ScalarT _ ref _) = [ref]
-allRefinementsOf' (FunctionT _ argT resT _) = allRefinementsOf' argT ++ allRefinementsOf' resT
-allRefinementsOf' _ = error "allRefinementsOf called on contextual or any type"
-
--- | 'allRFormulas' @t@ : return all resource-related formulas (potentials and multiplicities) from a refinement type @t@
-allRFormulas True = bifoldMap (const []) (: [])
-allRFormulas False = combine (const []) (: [])
-
--- Return a set of all formulas (potential, multiplicity, refinement) of a type. 
---   Doesn't mean anything necesssarily, used to embed environment assumptions
-allFormulasOf True = bifoldMap Set.singleton Set.singleton
-allFormulasOf False = combine Set.singleton Set.singleton 
-
-allArgSorts :: RType -> [Sort]
-allArgSorts (FunctionT _ (ScalarT b _ _) resT _) = toSort b : allArgSorts resT
-allArgSorts FunctionT{} = error "allArgSorts: Non-scalar type in argument position"
-allArgSorts ScalarT{} = []
-allArgSorts LetT{} = error "allArgSorts: contextual type"
-
-resultSort :: RType -> Sort
-resultSort (FunctionT _ _ resT _) = resultSort resT
-resultSort (ScalarT b _ _) = toSort b
-
-isDataType DatatypeT{} = True 
-isDataType _           = False
-
-getConditional :: RType -> Maybe Formula
-getConditional (ScalarT _ _ f@(Ite g _ _)) = Just f
-getConditional _ = Nothing
-
-removePotentialSch :: RSchema -> RSchema
-removePotentialSch = fmap removePotential 
-
-removePotential (ScalarT b r _) = ScalarT (removePotentialBase b) r fzero
-removePotential (FunctionT x arg res c) = FunctionT x (removePotential arg) (removePotential res) 0
-removePotential t = t
-
-removePotentialBase (DatatypeT x ts ps) = DatatypeT x (map removePotential ts) ps
-removePotentialBase b = b
-
--- Set strings: used for "fake" set type for typechecking measures
-emptySetCtor = "Emptyset"
-singletonCtor = "Singleton"
-insertSetCtor = "Insert"
-setTypeName = "DSet"
-=======
 {-# LANGUAGE DeriveFunctor #-}
 
 -- | Refinement Types
@@ -969,5 +511,4 @@
 singletonCtor = "Singleton"
 insertSetCtor = "Insert"
 setTypeName = "DSet"
->>>>>>> 1dba81bd
 setTypeVar = "setTypeVar"