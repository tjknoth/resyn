--- conflicted
+++ resolved
@@ -1,799 +1,795 @@
-{-# LANGUAGE TemplateHaskell, DeriveFunctor #-}
-
--- | Executable programs
-module Synquid.Program where
-
-import Synquid.Logic
-import Synquid.Type as Type
-import Synquid.Tokens
-import Synquid.Util
-import Synquid.Error
-
-import Data.Maybe
-import Data.List
-import qualified Data.Set as Set
-import Data.Set (Set)
-import qualified Data.Map as Map
-import Data.Map (Map)
-import Control.Lens as Lens
-
-{- Program terms -}
-
--- | One case inside a pattern match expression
-data Case t = Case {
-  constructor :: !Id,      -- ^ Constructor name
-  argNames :: ![Id],       -- ^ Bindings for constructor arguments
-  expr :: !(Program t)     -- ^ Result of the match in this case
-} deriving (Show, Eq, Ord, Functor)
-
--- | Program skeletons parametrized by information stored symbols, conditionals, and by node types
-data BareProgram t =
-  PSymbol !Id |                                -- ^ Symbol (variable or constant)
-  PApp !(Program t) !(Program t) |             -- ^ Function application
-  PFun !Id !(Program t) |                      -- ^ Lambda abstraction
-  PIf !(Program t) !(Program t) !(Program t) | -- ^ Conditional
-  PMatch !(Program t) ![Case t] |              -- ^ Pattern match on datatypes
-  PFix ![Id] !(Program t) |                    -- ^ Fixpoint
-  PLet !Id !(Program t) !(Program t) |         -- ^ Let binding
-  PHole |                                      -- ^ Hole (program to fill in)
-  PTick Int !(Program t) |                     -- ^ Tick (cost annotation)
-  PErr                                         -- ^ Error
-  deriving (Show, Eq, Ord, Functor)
-
--- | Programs annotated with types
-data Program t = Program {
-  content :: !(BareProgram t),
-  typeOf :: !t
-} deriving (Show, Functor)
-
-instance Eq (Program t) where
-  (==) (Program l _) (Program r _) = l == r
-
-instance Ord (Program t) where
-  (<=) (Program l _) (Program r _) = l <= r
-
--- | Untyped programs
-type UProgram = Program RType
--- | Refinement-typed programs
-type RProgram = Program RType
-
-
-
-untyped c = Program c AnyT
-uHole = untyped PHole
-isHole (Program PHole _) = True
-isHole _ = False
-
-eraseTypes :: RProgram -> UProgram
-eraseTypes = fmap (const AnyT)
-
-symbolName (Program (PSymbol name) _) = name
-symbolList (Program (PSymbol name) _) = [name]
-symbolList (Program (PApp fun arg) _) = symbolList fun ++ symbolList arg
-symbolList (Program (PTick c body) _) = symbolList body
-
-symbolsOf (Program p _) = case p of
-  PSymbol name -> Set.singleton name
-  PApp fun arg -> symbolsOf fun `Set.union` symbolsOf arg
-  PFun x body -> symbolsOf body
-  PIf cond thn els -> symbolsOf cond `Set.union` symbolsOf thn `Set.union` symbolsOf els
-  PMatch scr cases -> symbolsOf scr `Set.union` Set.unions (map (symbolsOf . expr) cases)
-  PFix x body -> symbolsOf body
-  PLet x def body -> symbolsOf def `Set.union` symbolsOf body
-  PTick c body -> symbolsOf body
-  _ -> Set.empty
-
-errorProgram = Program PErr (vart dontCare ftrue)
-isError (Program PErr _) = True
-isError _ = False
-
--- | Substitute a symbol for a subterm in a program
-programSubstituteSymbol :: Id -> RProgram -> RProgram -> RProgram
-programSubstituteSymbol name subterm (Program p t) = Program (programSubstituteSymbol' p) t
-  where
-    pss = programSubstituteSymbol name subterm
-
-    programSubstituteSymbol' (PSymbol x) = if x == name then content subterm else p
-    programSubstituteSymbol' (PApp fun arg) = PApp (pss fun) (pss arg)
-    programSubstituteSymbol' (PFun name pBody) = PFun name (pss pBody)
-    programSubstituteSymbol' (PIf c p1 p2) = PIf (pss c) (pss p1) (pss p2)
-    programSubstituteSymbol' (PMatch scr cases) = PMatch (pss scr) (map (\(Case ctr args pBody) -> Case ctr args (pss pBody)) cases)
-    programSubstituteSymbol' (PFix args pBody) = PFix args (pss pBody)
-    programSubstituteSymbol' (PLet x pDef pBody) = PLet x (pss pDef) (pss pBody)
-    programSubstituteSymbol' (PTick c pBody) = PTick c $ pss pBody
-
-
--- | Convert an executable formula into a program
-fmlToProgram :: Formula -> RProgram
-fmlToProgram (BoolLit b) = Program (PSymbol $ show b) (ScalarT BoolT (valBool |=| BoolLit b) defPotential)
-fmlToProgram (IntLit i) = Program (PSymbol $ show i) (ScalarT IntT (valInt |=| IntLit i) defPotential)
-fmlToProgram (Var s x) = Program (PSymbol x) (addRefinement (fromSort s) (varRefinement x s))
-fmlToProgram fml@(Unary op e) = let
-    s = sortOf fml
-    p = fmlToProgram e
-    fun = Program (PSymbol $ unOpTokens Map.! op) (FunctionT "x" (typeOf p) opRes defCost)
-  in Program (PApp fun p) (addRefinement (fromSort s) (Var s valueVarName |=| fml))
-  where
-    opRes
-      | op == Not = bool $ valBool |=| fnot (intVar "x")
-      | otherwise = int $ valInt |=| Unary op (intVar "x")
-fmlToProgram fml@(Binary op e1 e2) = let
-    s = sortOf fml
-    p1 = fmlToProgram e1
-    p2 = fmlToProgram e2
-    fun1 = Program (PSymbol $ binOpTokens Map.! op) (FunctionT "x" (typeOf p1) (FunctionT "y" (typeOf p2) opRes defCost) defCost)
-    fun2 = Program (PApp fun1 p1) (FunctionT "y" (typeOf p2) opRes defCost)
-  in Program (PApp fun2 p2) (addRefinement (fromSort s) (Var s valueVarName |=| fml))
-  where
-    opRes
-      | op == Times || op == Times || op == Times = int $ valInt |=| Binary op (intVar "x") (intVar "y")
-      | otherwise                                 = bool $ valBool |=| Binary op (intVar "x") (intVar "y")
-fmlToProgram fml@(Pred s x fs) = curriedApp fn fs --(addRefinement (fromSort s) (varRefinement x s))
-  where
-    fn = Program (PSymbol x) (FunctionT x AnyT AnyT defCost {-(fromSort s)-})
-    curriedApp :: RProgram -> [Formula] -> RProgram
-    curriedApp p [] = p
-    curriedApp p (f:fs) = curriedApp (Program (PApp p (fmlToProgram f)) AnyT {-fromSort s -}) fs
-
-
--- | Convert an executable formula into an untyped program
-fmlToUProgram :: Formula -> RProgram
-fmlToUProgram (BoolLit b) = Program (PSymbol $ show b) AnyT
-fmlToUProgram (IntLit i) = Program (PSymbol $ show i) AnyT
-fmlToUProgram (Var s x) = Program (PSymbol x) AnyT
-fmlToUProgram fml@(Unary op e) = let
-    p = fmlToUProgram e
-    fun = Program (PSymbol $ unOpTokens Map.! op) AnyT
-  in Program (PApp fun p) AnyT
-fmlToUProgram fml@(Binary op e1 e2) = let
-    p1 = fmlToUProgram e1
-    p2 = fmlToUProgram e2
-    fun1 = Program (PSymbol $ binOpTokens Map.! op) AnyT
-    fun2 = Program (PApp fun1 p1) AnyT
-  in Program (PApp fun2 p2) AnyT
-fmlToUProgram fml@(Pred _ x fs) = curriedApp fn fs 
-  where
-    fn = Program (PSymbol x) AnyT
-    curriedApp :: RProgram -> [Formula] -> RProgram
-    curriedApp p [] = p
-    curriedApp p (f:fs) = curriedApp (Program (PApp p (fmlToUProgram f)) AnyT) fs
-fmlToUProgram (Ite gf f1 f2) = Program (PIf gp p1 p2) AnyT
-  where
-    gp = fmlToUProgram gf
-    p1 = fmlToUProgram f1
-    p2 = fmlToUProgram f2
-fmlToUProgram (Cons _ x fs) = curriedApp fn fs
-  where
-    fn = Program (PSymbol x) AnyT
-    curriedApp :: RProgram -> [Formula] -> RProgram
-    curriedApp p [] = p
-    curriedApp p (f:fs) = curriedApp (Program (PApp p (fmlToUProgram f)) AnyT) fs
-fmlToUProgram (SetLit _ [])     = Program (PSymbol emptySetCtor) AnyT
-fmlToUProgram (SetLit _ [f])     = Program (PApp (Program (PSymbol singletonCtor) AnyT) (fmlToUProgram f)) AnyT
-fmlToUProgram (SetLit _ (f:fs)) = Program (PApp ins (curriedApp (fmlToUProgram f) fs)) AnyT
-  where
-    ins = Program (PSymbol insertSetCtor) AnyT
-    emp = Program (PSymbol emptySetCtor) AnyT
-    curriedApp :: RProgram -> [Formula] -> RProgram
-    curriedApp p [] = Program (PApp p emp) AnyT
-    curriedApp p (f:fs) = curriedApp (Program (PApp p (fmlToUProgram f)) AnyT) fs
-
--- | 'renameAsImpl' @p t@: change argument names in function type @t@ to be the same as in the abstraction @p@
-renameAsImpl :: (Id -> Bool) -> UProgram -> RType -> RType
-renameAsImpl isBound = renameAsImpl' Map.empty
-  where
-    renameAsImpl' subst (Program (PFun y pRes) _) (FunctionT x tArg tRes c) = case tArg of
-      ScalarT baseT _ _ -> FunctionT y (substituteInType isBound subst tArg) (renameAsImpl' (Map.insert x (Var (toSort baseT) y) subst) pRes tRes) c
-      _ -> FunctionT y (substituteInType isBound subst tArg) (renameAsImpl' subst pRes tRes) c
-    renameAsImpl' subst  _ t = substituteInType isBound subst t
-
-
-{- Top-level definitions -}
-
--- | User-defined datatype representation
-data DatatypeDef = DatatypeDef {
-  _typeParams :: [Id],              -- ^ Type parameters
-  _predParams :: [PredSig],         -- ^ Signatures of predicate parameters
-  _predVariances :: [Bool],         -- ^ For each predicate parameter, whether it is contravariant
-  _constructors :: [Id],            -- ^ Constructor names
-  _wfMetric :: (Maybe Id),          -- ^ Name of the measure that serves as well founded termination metric
-  _resourcePreds :: [Bool]          -- ^ For each predicate parameter, whether or not it appears in potential expressions
-} deriving (Show, Eq, Ord)
-
-makeLenses ''DatatypeDef
-
--- | One case in a measure definition: constructor name, arguments, and body
-data MeasureCase = MeasureCase Id [Id] Formula
-  deriving (Show, Eq, Ord)
-
-type MeasureDefaults = [(Id, Sort)] 
-
--- | User-defined measure function representation
-data MeasureDef = MeasureDef {
-  _inSort :: Sort,
-  _outSort :: Sort,
-  _definitions :: [MeasureCase],
-  _constantArgs :: [(Id, Sort)],
-  _postcondition :: Formula
-} deriving (Show, Eq, Ord)
-
-makeLenses ''MeasureDef
-
-{- Evaluation environment -}
-
-type SymbolMap = Map Int (Map Id RSchema)  -- Variables and constants indexed by arity
-
--- Map from measure ID to a list, where each element is a set 
---  of possible argument vectors
-type ArgMap = Map Id (Set [Formula])
-
--- | Typing environment
-data Environment = Environment {
-  -- | Variable part:
-  _symbols :: SymbolMap,                     -- ^ Variables and constants (with their refinement types), indexed by arity
-  _ghostSymbols :: (Set Id),                 -- ^ Set of names of variables that do not carry potential -- ignored in sharing and transfer constraints
-  _freePotential :: Formula,                 -- ^ Extra free potential, used only for weakening
-  _condFreePotential :: [Formula],           -- ^ Possible conditional structures for free potential expressions
-  _boundTypeVars :: [Id],                    -- ^ Bound type variables
-  _boundPredicates :: [PredSig],             -- ^ Argument sorts of bound abstract refinements
-  _assumptions :: (Set Formula),             -- ^ Unknown assumptions
-  _shapeConstraints :: (Map Id SType),       -- ^ For polymorphic recursive calls, the shape their types must have
-  _usedScrutinees :: [RProgram],             -- ^ Program terms that has already been scrutinized
-  _unfoldedVars :: (Set Id),                 -- ^ In eager match mode, datatype variables that can be scrutinized
-  _letBound :: (Set Id),                     -- ^ Subset of symbols that are let-bound
-  _measureConstArgs :: ArgMap,
-  -- | Constant part:
-  _constants :: (Set Id),                    -- ^ Subset of symbols that are constants
-  _datatypes :: (Map Id DatatypeDef),        -- ^ Datatype definitions
-  _globalPredicates :: (Map Id [Sort]),      -- ^ Signatures (resSort:argSorts) of module-level logic functions (measures, predicates)
-  _measureDefs :: (Map Id MeasureDef),       -- ^ Measure definitions
-  _resourceMeasures :: (Set Id),             -- ^ Measure definitions used in resource analysis 
-  _typeSynonyms :: (Map Id ([Id], RType)),   -- ^ Type synonym definitions
-  _unresolvedConstants :: (Map Id RSchema)   -- ^ Unresolved types of components (used for reporting specifications with macros)
-} deriving (Show)
-
-makeLenses ''Environment
-
-instance Eq Environment where
-  (==) e1 e2 = (e1 ^. symbols) == (e2 ^. symbols) && (e1 ^. assumptions) == (e2 ^. assumptions)
-
-instance Ord Environment where
-  (<=) e1 e2 = (e1 ^. symbols) <= (e2 ^. symbols) && (e1 ^. assumptions) <= (e2 ^. assumptions)
-
--- | Empty environment
-emptyEnv = Environment {
-  _symbols = Map.empty,
-  _ghostSymbols = Set.empty,
-  _freePotential = fzero,
-  _condFreePotential = [],
-  _boundTypeVars = [],
-  _boundPredicates = [],
-  _assumptions = Set.empty,
-  _shapeConstraints = Map.empty,
-  _usedScrutinees = [],
-  _unfoldedVars = Set.empty,
-  _letBound = Set.empty,
-  _constants = Set.empty,
-  _globalPredicates = Map.empty,
-  _datatypes = Map.empty,
-  _measureDefs = Map.empty,
-  _resourceMeasures = Set.empty,
-  _typeSynonyms = Map.empty,
-  _unresolvedConstants = Map.empty,
-  _measureConstArgs = Map.empty
-}
-
--- Used to carry around symbols, list of ghosts, and free potential expression 
---   in resource constraints without storing all the extra stuff.
-mkResourceEnv syms ghosts fp cfps = 
-  emptyEnv {
-    _symbols = syms,
-    _ghostSymbols = ghosts,
-    _freePotential = fp,
-    _condFreePotential = cfps
-  }
-
-totalConditionalFP :: Environment -> Formula 
-totalConditionalFP = sumFormulas . _condFreePotential
-
--- | 'symbolsOfArity' @n env@: all symbols of arity @n@ in @env@
-symbolsOfArity n env = Map.findWithDefault Map.empty n (env ^. symbols)
-
--- | All symbols in an environment
-allSymbols :: Environment -> Map Id RSchema
-allSymbols env = Map.unions $ Map.elems (env ^. symbols) 
-
--- | All symbols of a given sort in an environment
-allScalarsOfSort :: Environment -> Sort -> Map Id RSchema
-allScalarsOfSort env s = Map.filter (hasSort s) (symbolsOfArity 0 env)
-  where 
-    hasSort s sch = (fromSort s) == (toMonotype sch)
-
--- | All universally quantified symbols in an environment -- includes measures
-universalSyms :: Environment -> Set Id 
-universalSyms env = Map.keysSet (allSymbols env) `Set.union` Map.keysSet (env ^. measureDefs)
-
--- | 'lookupSymbol' @name env@ : type of symbol @name@ in @env@, including built-in constants
-lookupSymbol :: Id -> Int -> Bool -> Environment -> Maybe RSchema
-lookupSymbol name a hasSet env
-  | a == 0 && name == "True"                          = Just $ Monotype $ ScalarT BoolT valBool defPotential
-  | a == 0 && name == "False"                         = Just $ Monotype $ ScalarT BoolT (fnot valBool) defPotential
-  | a == 0 && isJust asInt                            = Just $ Monotype $ ScalarT IntT (valInt |=| IntLit (fromJust asInt)) defPotential
-  | a == 1 && (name `elem` Map.elems unOpTokens)      = let op = head $ Map.keys $ Map.filter (== name) unOpTokens in Just $ unOpType op
-  | isBinary && hasSet                                = let ops = Map.keys $ Map.filter (== name) binOpTokens
-    in Just $ binOpType $ case tail ops of
-        [] -> head ops
-        _  -> head $ tail ops -- To account for set operator overloading
-  | isBinary                                          = let op = head $ Map.keys $ Map.filter (== name) binOpTokens in Just $ binOpType op
-  | otherwise                                         = Map.lookup name (allSymbols env)
-  where
-    isBinary = a == 2 && (name `elem` Map.elems binOpTokens)
-    asInt = asInteger name
-
-removeSymbol :: Id -> Environment -> (Bool, Environment)
-removeSymbol name env = (Map.member name syms, env') where 
-    syms = allSymbols env
-    env' = removeVariable name env 
-
-
-symbolAsFormula :: Environment -> Id -> RType -> Formula
-symbolAsFormula _ name t | arity t > 0
-                      = error $ unwords ["symbolAsFormula: not a scalar symbol", name]
-symbolAsFormula env name t
-  | name == "True"    = BoolLit True
-  | name == "False"   = BoolLit False
-  | isJust asInt      = IntLit (fromJust asInt)
-  | isConstructor     = Cons sort name []
-  | otherwise         = Var sort name
-  where
-    isConstructor = isJust (lookupConstructor name env)
-    sort = toSort (baseTypeOf t)
-    asInt = asInteger name
-
-unOpType Neg        = Monotype $ FunctionT "x" intAll (int (valInt |=| fneg (intVar "x"))) defCost
-unOpType Not        = Monotype $ FunctionT "x" boolAll (bool (valBool |=| fnot (boolVar "x"))) defCost
-binOpType Times     = Monotype $ FunctionT "x" intAll (FunctionT "y" intAll (int (valInt |=| intVar "x" |*| intVar "y")) defCost) defCost
-binOpType Plus      = Monotype $ FunctionT "x" intAll (FunctionT "y" intAll (int (valInt |=| intVar "x" |+| intVar "y")) defCost) defCost
-binOpType Minus     = Monotype $ FunctionT "x" intAll (FunctionT "y" intAll (int (valInt |=| intVar "x" |-| intVar "y")) defCost) defCost
-binOpType Eq        = ForallT "a" $ Monotype $ FunctionT "x" (vartAll "a") (FunctionT "y" (vartAll "a") (bool (valBool |=| (vartVar "a" "x" |=| vartVar "a" "y"))) defCost) defCost
-binOpType Neq       = ForallT "a" $ Monotype $ FunctionT "x" (vartAll "a") (FunctionT "y" (vartAll "a") (bool (valBool |=| (vartVar "a" "x" |/=| vartVar "a" "y"))) defCost) defCost
-binOpType Lt        = ForallT "a" $ Monotype $ FunctionT "x" (vartAll "a") (FunctionT "y" (vartAll "a") (bool (valBool |=| (vartVar "a" "x" |<| vartVar "a" "y"))) defCost) defCost
-binOpType Le        = ForallT "a" $ Monotype $ FunctionT "x" (vartAll "a") (FunctionT "y" (vartAll "a") (bool (valBool |=| (vartVar "a" "x" |<=| vartVar "a" "y"))) defCost) defCost
-binOpType Gt        = ForallT "a" $ Monotype $ FunctionT "x" (vartAll "a") (FunctionT "y" (vartAll "a") (bool (valBool |=| (vartVar "a" "x" |>| vartVar "a" "y"))) defCost) defCost
-binOpType Ge        = ForallT "a" $ Monotype $ FunctionT "x" (vartAll "a") (FunctionT "y" (vartAll "a") (bool (valBool |=| (vartVar "a" "x" |>=| vartVar "a" "y"))) defCost) defCost
-binOpType And       = Monotype $ FunctionT "x" boolAll (FunctionT "y" boolAll (bool (valBool |=| (boolVar "x" |&| boolVar "y"))) defCost) defCost
-binOpType Or        = Monotype $ FunctionT "x" boolAll (FunctionT "y" boolAll (bool (valBool |=| (boolVar "x" ||| boolVar "y"))) defCost) defCost
-binOpType Implies   = Monotype $ FunctionT "x" boolAll (FunctionT "y" boolAll (bool (valBool |=| (boolVar "x" |=>| boolVar "y"))) defCost) defCost
-binOpType Iff       = Monotype $ FunctionT "x" boolAll (FunctionT "y" boolAll (bool (valBool |=| (boolVar "x" |<=>| boolVar "y"))) defCost) defCost
-binOpType Union     = ForallT "a" $ Monotype $ FunctionT "x" (setAll "a") (FunctionT "y" (setAll "a") (Type.set "a" (valSet "a" |=| setVar "a" "x" /+/ setVar "a" "y")) defCost) defCost
-binOpType Intersect = ForallT "a" $ Monotype $ FunctionT "x" (setAll "a") (FunctionT "y" (setAll "a") (Type.set "a" (valSet "a" |=| setVar "a" "x" /*/ setVar "a" "y")) defCost) defCost
-binOpType Diff      = ForallT "a" $ Monotype $ FunctionT "x" (setAll "a") (FunctionT "y" (setAll "a") (Type.set "a" (valSet "a" |=| setVar "a" "x" /-/ setVar "a" "y")) defCost) defCost
-binOpType Member    = ForallT "a" $ Monotype $ FunctionT "x" (vartAll "a") (FunctionT "y" (setAll "a") (bool (valBool |=| vartVar "a" "x" `fin` setVar "a" "y")) defCost) defCost
-binOpType Subset    = ForallT "a" $ Monotype $ FunctionT "x" (setAll "a") (FunctionT "y" (setAll "a") (bool (valBool |=| setVar "a" "x" /<=/ setVar "a" "y")) defCost) defCost
-
--- | Is @name@ a constant in @env@ including built-in constants)?
-isConstant name env = (name `elem` ["True", "False"]) ||
-                      isJust (asInteger name) ||
-                      (name `elem` Map.elems unOpTokens) ||
-                      (name `elem` Map.elems binOpTokens) ||
-                      (name `Set.member` (env ^. constants))
-
--- | 'isBound' @tv env@: is type variable @tv@ bound in @env@?
-isBound :: Environment -> Id -> Bool
-isBound env tv = tv `elem` env ^. boundTypeVars
-
-addVariable :: Id -> RType -> Environment -> Environment
-addVariable name t = addPolyVariable name (Monotype t) 
-
-addGhostVariable :: Id -> RType -> Environment -> Environment
-addGhostVariable name t = addVariable name t . (ghostSymbols %~ Set.insert name)
-
-addPolyVariable :: Id -> RSchema -> Environment -> Environment
-addPolyVariable name sch e = 
-  let n = arity (toMonotype sch) in 
-  (symbols %~ Map.insertWith Map.union n (Map.singleton name sch)) e
-
--- | 'addPolyConstant' @name sch env@ : add type binding @name@ :: @sch@ to @env@
-addPolyConstant :: Id -> RSchema -> Environment -> Environment
--- Polymorphic signatures should be excluded from sharing/transfer constraints
-addPolyConstant name sch@(ForallT x s) = addPolyVariable name sch . (ghostSymbols %~ Set.insert name)
-addPolyConstant name sch = addPolyVariable name sch
-
-addLetBound :: Id -> RType -> Environment -> Environment
-addLetBound name t = addVariable name t . (ghostSymbols %~ Set.insert name) . (letBound %~ Set.insert name)
-
-addUnresolvedConstant :: Id -> RSchema -> Environment -> Environment
-addUnresolvedConstant name sch = unresolvedConstants %~ Map.insert name sch
-
-removeVariable :: Id -> Environment -> Environment
-removeVariable name env = case Map.lookup name (allSymbols env) of
-  Nothing -> env
-  Just sch -> over symbols (Map.insertWith (flip Map.difference) (arity $ toMonotype sch) (Map.singleton name sch)) . over constants (Set.delete name) $ env
-
-embedContext :: Environment -> RType -> (Environment, RType)
-embedContext env (LetT x tDef tBody) =
-  let
-    (env', tDef') = embedContext (removeVariable x env) tDef
-    (env'', tBody') = embedContext env' tBody
-  in (addLetBound x tDef' env'', tBody')
--- TODO: function?
-embedContext env t = (env, t)
-
-unfoldAllVariables env = over unfoldedVars (Set.union (Map.keysSet (symbolsOfArity 0 env) Set.\\ (env ^. constants))) env
-
-addMeasure :: Id -> MeasureDef -> Environment -> Environment
-addMeasure measureName m = over measureDefs (Map.insert measureName m)
-
-addBoundPredicate :: PredSig -> Environment -> Environment
-addBoundPredicate sig = over boundPredicates (sig :)
-
-addGlobalPredicate :: Id -> Sort -> [Sort] -> Environment -> Environment
-addGlobalPredicate predName resSort argSorts = over globalPredicates (Map.insert predName (resSort : argSorts))
-
-addTypeSynonym :: Id -> [Id] -> RType -> Environment -> Environment
-addTypeSynonym name tvs t = over typeSynonyms (Map.insert name (tvs, t))
-
--- | 'addDatatype' @name env@ : add datatype @name@ to the environment
-addDatatype :: Id -> DatatypeDef -> Environment -> Environment
-addDatatype name dt = over datatypes (Map.insert name dt)
-
--- | 'addEmptyCtor' @name env@ : add empty constructor @name@ the environment
-addEmptyCtor :: Id -> Environment -> Environment
-addEmptyCtor name = over ghostSymbols (Set.insert name)
-
--- | 'lookupConstructor' @ctor env@ : the name of the datatype for which @ctor@ is registered as a constructor in @env@, if any
-lookupConstructor :: Id -> Environment -> Maybe Id
-lookupConstructor ctor env = let m = Map.filter (\dt -> ctor `elem` dt ^. constructors) (env ^. datatypes)
-  in if Map.null m
-      then Nothing
-      else Just $ fst $ Map.findMin m
-
--- | 'addTypeVar' @a@ : Add bound type variable @a@ to the environment
-addTypeVar :: Id -> Environment -> Environment
-addTypeVar a = over boundTypeVars (a :)
-
--- | 'addAssumption' @f env@ : @env@ with extra assumption @f@
-addAssumption :: Formula -> Environment -> Environment
-addAssumption f = assumptions %~ Set.insert f
-
--- | 'removeAssumption' @f env@ : remove assumption @f@ from @env@
-removeAssumption :: Formula -> Environment -> Environment
-removeAssumption f = assumptions %~ Set.delete f
-
--- | 'addScrutinee' @p env@ : @env@ with @p@ marked as having been scrutinized already
-addScrutinee :: RProgram -> Environment -> Environment
-addScrutinee p = usedScrutinees %~ (p :)
-
-allPredicates env = Map.fromList (map (\(PredSig pName argSorts resSort) -> (pName, resSort:argSorts)) (env ^. boundPredicates)) `Map.union` (env ^. globalPredicates)
-
--- | 'allMeasuresOf' @dtName env@ : all measure of datatype with name @dtName@ in @env@
-allMeasuresOf dtName env = Map.filter (\(MeasureDef (DataS sName _) _ _ _ _) -> dtName == sName) $ env ^. measureDefs
-
-allRMeasuresOf dtName env = Map.filterWithKey checkM $ env ^. measureDefs 
-  where 
-    checkM m (MeasureDef (DataS sName _) _ _ _ _) = (dtName == sName) && m `Set.member` (env ^. resourceMeasures)
-
-allRMeasures env = Map.filterWithKey (\m _ -> m `Set.member` (env ^. resourceMeasures)) $ env ^. measureDefs
-
-rMeasuresFromSch :: Map Id [Bool] -> RSchema -> Set String
-rMeasuresFromSch flagMap sch = rMeasuresFromSch' flagMap (toMonotype sch)
-
-rMeasuresFromSch' flagMap typ =
-  let rforms = allRFormulas flagMap typ
-  in  Set.unions $ map getAllRPreds rforms
-
-extractResourceParams :: BareDeclaration -> [Bool]
-extractResourceParams (DataDecl dtName tParams pVarParams ctors) =
-  let preds = map fst pVarParams 
-      returnsInt ps = predSigResSort ps == IntS
-      isInt = map returnsInt preds
-      computedWith ps = any (Set.member (predSigName ps)) (map (\(ConstructorSig _ t) -> (predsOfPotential isInt t)) ctors)
-      -- exists a constructor where p occurs in an integer-sorted predicate
-      -- exists a constructor where p occurs in a potential. (not necessary in )
-      usedForResourceAnalysis p = returnsInt p || computedWith p
-  in map usedForResourceAnalysis preds
-extractResourceParams _ = error "extractResourceParams given non-datatype declaration"
-
--- | 'allMeasurePostconditions' @baseT env@ : all nontrivial postconditions of measures of @baseT@ in case it is a datatype
-allMeasurePostconditions includeQuanitifed baseT@(DatatypeT dtName tArgs _) env =
-    let
-      allMeasures = Map.toList $ allMeasuresOf dtName env
-      isAbstract = null $ ((env ^. datatypes) Map.! dtName) ^. constructors
-    in catMaybes $ concatMap extractPost allMeasures ++
-                   if isAbstract then map contentProperties allMeasures else [] ++
-                   if includeQuanitifed then map elemProperties allMeasures else []
-  where
-    extractPost (mName, MeasureDef _ outSort _ [] fml) =
-      if fml == ftrue
-        then [Nothing]
-        else [Just (substitute (Map.singleton valueVarName (Pred outSort mName [Var (toSort baseT) valueVarName])) fml)]
-    extractPost (mName, MeasureDef _ outSort _ constArgs fml) = 
-      if fml == ftrue
-        then [Nothing]
-        else
-          let mkVar = uncurry (flip Var)
-              constVars = map mkVar constArgs
-              quantifiedFml = foldr All fml constVars
-              mApp = Pred outSort mName (constVars ++ [(Var (toSort baseT) valueVarName)])
-          in [Just (substitute (Map.singleton valueVarName mApp) quantifiedFml)] 
-    -- TODO: should potentials transfer as well?
-    contentProperties (mName, MeasureDef (DataS _ vars) a _ _ _) = case elemIndex a vars of
-      Nothing -> Nothing
-      Just i -> let (ScalarT elemT fml _) = tArgs !! i -- @mName@ "returns" one of datatype's parameters: transfer the refinement onto the value of the measure
-                in let
-                    elemSort = toSort elemT
-                    measureApp = Pred elemSort mName [Var (toSort baseT) valueVarName]
-                   in Just $ substitute (Map.singleton valueVarName measureApp) fml
-    contentProperties (mName, MeasureDef {}) = Nothing
-    -- TODO: is potential relevant?
-    elemProperties (mName, MeasureDef (DataS _ vars) (SetS a) _ _ _) = case elemIndex a vars of
-      Nothing -> Nothing
-      Just i -> let (ScalarT elemT fml _) = tArgs !! i -- @mName@ is a set of datatype "elements": add an axiom that every element of the set has that property
-                in if fml == ftrue || fml == ffalse || not (Set.null $ unknownsOf fml)
-                    then Nothing
-                    else  let
-                            elemSort = toSort elemT
-                            scopedVar = Var elemSort "_x"
-                            setVal = Pred (SetS elemSort) mName [Var (toSort baseT) valueVarName]
-                          in Just $ All scopedVar (fin scopedVar setVal |=>| substitute (Map.singleton valueVarName scopedVar) fml)
-    elemProperties (mName, MeasureDef {}) = Nothing
-
-allMeasurePostconditions _ _ _ = []
-
-typeSubstituteEnv :: TypeSubstitution -> Environment -> Environment
-typeSubstituteEnv tass = over symbols (Map.map (Map.map (schemaSubstitute tass)))
-
--- Apply type substitution to all scalars in environment
-scalarSubstituteEnv :: TypeSubstitution -> SymbolMap -> SymbolMap
-scalarSubstituteEnv tass syms = 
-  let scalars = (fromMaybe Map.empty $ Map.lookup 0 syms) :: Map Id RSchema
-   in Map.insert 0 (Map.map (schemaSubstitute tass) scalars) syms
-
-scalarPredSubstituteEnv :: Substitution -> SymbolMap -> SymbolMap
-scalarPredSubstituteEnv pass syms = 
-  let scalars = (fromMaybe Map.empty $ Map.lookup 0 syms)
-   in Map.insert 0 (Map.map (fmap (typeSubstitutePred pass)) scalars) syms
-
--- | Insert weakest refinement
-refineTop :: Environment -> SType -> RType
-refineTop env (ScalarT (DatatypeT name tArgs []) _ _) = ScalarT (DatatypeT name (map (refineTop env) tArgs) []) ftrue defPotential
-refineTop env (ScalarT (DatatypeT name tArgs pArgs) _ _) =
-  let variances = env ^. (datatypes . to (Map.! name) . predVariances) 
-      predSorts = map predSigResSort $ env ^. (datatypes . to (Map.! name) . predParams)
-      makeTop variance BoolS = BoolLit . not $ variance
-      makeTop variance IntS  = ptop  
-  in ScalarT (DatatypeT name (map (refineTop env) tArgs) (zipWith makeTop variances predSorts)) ftrue defPotential
-  --ScalarT (DatatypeT name (map (refineTop env) tArgs) (map (BoolLit . not) variances)) ftrue defPotential -- APs: discriminate between pred/AP
-  {-(case (predSigResSort . head . _predParams $ (env ^. datatypes) Map.! name) of
-                                                         BoolS -> (map (BoolLit . not) variances)
-                                                         IntS  -> (map (const ptop) variances))) 
-                                                       ftrue defPotential
-  -}
-refineTop _ (ScalarT IntT _ _) = ScalarT IntT ftrue defPotential
-refineTop _ (ScalarT BoolT _ _) = ScalarT BoolT ftrue defPotential
-refineTop _ (ScalarT (TypeVarT vSubst a _) _ _) = ScalarT (TypeVarT vSubst a defMultiplicity) ftrue defPotential
-refineTop env (FunctionT x tArg tFun c) = FunctionT x (refineBot env tArg) (refineTop env tFun) c
-
--- | Insert strongest refinement
--- TODO: maybe shouldn't use default potentials and multiplicities?
-refineBot :: Environment -> SType -> RType
-refineBot env (ScalarT (DatatypeT name tArgs []) _ _) = ScalarT (DatatypeT name (map (refineBot env) tArgs) []) ffalse defPotential
-refineBot env (ScalarT (DatatypeT name tArgs pArgs) _ _) =
-  let variances = env ^. (datatypes . to (Map.! name) . predVariances) in
-  --ScalarT (DatatypeT name (map (refineBot env) tArgs) (map BoolLit variances)) ffalse defPotential -- APs: discriminate between pred/AP
-  ScalarT (DatatypeT name (map (refineBot env) tArgs) (case (predSigResSort . head . _predParams $ (env ^. datatypes) Map.! name) of
-                                                         BoolS -> (map BoolLit variances)
-                                                         IntS  -> (map (const pbot) variances))) 
-                                                       ffalse defPotential
-refineBot _ (ScalarT IntT _ _) = ScalarT IntT ffalse defPotential
-refineBot _ (ScalarT BoolT _ _) = ScalarT BoolT ffalse defPotential
-refineBot _ (ScalarT (TypeVarT vSubst a _) _ _) = ScalarT (TypeVarT vSubst a defMultiplicity) ffalse defPotential
-refineBot env (FunctionT x tArg tFun c) = FunctionT x (refineTop env tArg) (refineBot env tFun) c
-
-
-{- Input language declarations -}
-
--- | Constructor signature: name and type
-data ConstructorSig = ConstructorSig !Id !RType
-  deriving (Show, Eq)
-
-constructorName (ConstructorSig name _) = name
-
-data BareDeclaration =
-  TypeDecl !Id ![Id] !RType |                                                   -- ^ Type name, variables, and definition
-  FuncDecl !Id !RSchema |                                                       -- ^ Function name and signature
-  DataDecl !Id ![Id] ![(PredSig, Bool)] ![ConstructorSig] |                     -- ^ Datatype name, type parameters, predicate parameters, and constructor definitions
-  MeasureDecl !Id !Sort !Sort !Formula ![MeasureCase] !MeasureDefaults !Bool |  -- ^ Measure name, input sort, output sort, postcondition, definition cases, constant arguments, and whether this is a termination metric
-  PredDecl !PredSig |                                                           -- ^ Module-level predicate
-  QualifierDecl ![Formula] |                                                    -- ^ Qualifiers
-  MutualDecl ![Id] |                                                            -- ^ Mutual recursion group
-  InlineDecl !Id ![Id] !Formula |                                               -- ^ Inline predicate
-  SynthesisGoal !Id !UProgram                                                   -- ^ Name and template for the function to reconstruct
-  deriving (Show, Eq)
-
-type Declaration = Pos BareDeclaration 
-
-isSynthesisGoal (Pos _ (SynthesisGoal _ _)) = True
-isSynthesisGoal _ = False
-
-{- Misc -}
-
--- | Typing constraints
-data Constraint = 
-  Subtype !Environment !RType !RType !Bool 
-  | RSubtype !Environment !Formula !Formula 
-  | WellFormed !Environment !RType 
-  | WellFormedCond !Environment !Formula
-  | WellFormedMatchCond !Environment !Formula
-  | WellFormedPredicate !Environment ![Sort] !Sort !Id
-  | WellFormedPotential !Environment !Formula
-  | SharedEnv !Environment !Environment !Environment 
-  | SharedForm !Environment !Formula !Formula !Formula 
-  | Transfer !Environment !Environment
-  | ConstantRes !Environment
-  deriving (Show, Eq, Ord)
-
-
-
-envFrom (Subtype e _ _ _)             = e
-envFrom (RSubtype e _ _)              = e
-envFrom (WellFormed e _)              = e
-envFrom (WellFormedCond e _)          = e
--- envFrom (WellFormedPredicate e _ _) = e -- APs: adjusted to reflect new signature
-envFrom (WellFormedPredicate e _ _ _) = e
-envFrom (WellFormedPotential e _)     = e
-envFrom (SharedEnv e _ _)             = e
-envFrom (SharedForm e _ _ _)          = e
-envFrom (ConstantRes e)               = e
-envFrom (Transfer e _)                = e
-
-isCTConstraint ConstantRes{} = True
-isCTConstraint _             = False
-
--- | Synthesis goal
-data Goal = Goal {
-  gName :: Id,                  -- ^ Function name
-  gEnvironment :: Environment,  -- ^ Enclosing environment
-  gSpec :: RSchema,             -- ^ Specification
-  gImpl :: UProgram,            -- ^ Implementation template
-  gDepth :: Int,                -- ^ Maximum level of auxiliary goal nesting allowed inside this goal
-  gSourcePos :: SourcePos,      -- ^ Source Position,
-<<<<<<< HEAD
-  gInferredPotlVars :: [(Id, [Formula])],    -- ^ Set of potential vars to infer for this fn
-=======
-  gInferredPotlVars :: [Id],    -- ^ Set of potential vars to infer for this fn
->>>>>>> ebb88fc1
-  gInferSolve :: Bool,          -- ^ If gInferredPotlVars isn't empty, indicates if we should actually solve inference constraints or just collect them without solving
-  gSynthesize :: Bool           -- ^ Synthesis flag (false implies typechecking only)
-} deriving (Show, Eq, Ord)
-
-_gInferSolve :: Setter' Goal Bool
-_gInferSolve = sets (\f g -> g { gInferSolve = f (gInferSolve g) })
-
-unresolvedType env ident = (env ^. unresolvedConstants) Map.! ident
-unresolvedSpec goal = unresolvedType (gEnvironment goal) (gName goal)
-
--- Remove measure being typechecked from environment
-filterEnv :: Environment -> Id -> Environment
-filterEnv e m = Lens.set measureDefs (Map.filterWithKey (\k _ -> k == m) (e ^. measureDefs)) e
-
--- Transform a resolved measure into a program
-measureProg :: Id -> MeasureDef -> UProgram
-measureProg name (MeasureDef inSort outSort defs (x:xs) post) = Program {
-  typeOf = AnyT, content = PFun (fst x) (measureProg name (MeasureDef inSort outSort defs xs post))
-}
-measureProg name (MeasureDef inSort outSort defs [] post) = Program {
-  typeOf = t, content = PFun "arg0" Program{ content = PMatch Program{ content = PSymbol "arg0", typeOf = t } (map mCase defs), typeOf = t} }
-  where
-    t   = AnyT
-
--- Transform between case types
-mCase :: MeasureCase -> Case RType
-mCase (MeasureCase con args body) = Case{constructor = con, argNames = args, expr = fmlToUProgram body}
-
--- Transform measure or predicate's sort signature into a synthesis/typechecking schema
-generateSchema :: Environment -> Id -> [(Maybe Id, Sort)] -> Sort -> Formula -> RSchema
--- generateSchema e name inSorts outSort post = typePolymorphic allTypeParams allPredParams name inSorts outSort post
--- predicate polymorphic only:
-generateSchema e name inSorts outSort post = predPolymorphic allPredParams [] name inSorts outSort post
-  where
-    allPredParams = concat $ fmap ((getPredParams e) . snd) inSorts
-    -- allTypeParams = concat $ fmap ((getTypeParams e) . snd) inSorts
-
-getTypeParams :: Environment -> Sort -> [Id]
-getTypeParams e (DataS name _) = case Map.lookup name (e ^. datatypes) of
-  Just d -> d ^. typeParams
-  Nothing -> []
-getTypeParams e _              = []
-
-getPredParams :: Environment -> Sort -> [PredSig]
-getPredParams e (DataS name _) = case Map.lookup name (e ^. datatypes) of
-  Just d -> d ^. predParams
-  Nothing -> []
-getPredParams e _              = []
-
--- Wrap function in appropriate type-polymorphic Schema skeleton
-typePolymorphic :: [Id] -> [PredSig] -> Id -> [(Maybe Id, Sort)] -> Sort -> Formula -> RSchema
-typePolymorphic [] ps name inSorts outSort f = predPolymorphic ps [] name inSorts outSort f
-typePolymorphic (x:xs) ps name inSorts outSort f = ForallT x (typePolymorphic xs ps name inSorts outSort f)
-
--- Wrap function in appropriate predicate-polymorphic SchemaSkeleton
-predPolymorphic :: [PredSig] -> [Id] -> Id -> [(Maybe Id, Sort)] -> Sort -> Formula -> RSchema
-predPolymorphic [] ps name inSorts outSort f = genSkeleton name ps inSorts outSort f
-predPolymorphic (x:xs) ps name inSorts outSort f = ForallP x (predPolymorphic xs  ((predSigName x) : ps) name inSorts outSort f)
-
--- Generate non-polymorphic core of schema
-genSkeleton :: Id -> [Id] -> [(Maybe Id, Sort)] -> Sort -> Formula -> RSchema
-genSkeleton name preds inSorts outSort post = Monotype $ uncurry 0 inSorts 
-  where
-    uncurry n (x:xs) = FunctionT (fromMaybe ("arg" ++ show n) (fst x)) (ScalarT (toType (snd x)) ftrue defPotential) (uncurry (n + 1) xs) defCost
-    uncurry _ [] = ScalarT outType post defPotential
-    toType s = case s of
-      (DataS name args) -> DatatypeT name (map fromSort args) pforms
-      _ -> (baseTypeOf . fromSort) s 
-    outType = (baseTypeOf . fromSort) outSort
-    pforms = fmap predform preds
-    predform x = Pred AnyS x []
-
-getAllRPreds :: Formula -> Set Id
-getAllRPreds (Binary _ l r)   = getAllRPreds l `Set.union` getAllRPreds r
-getAllRPreds (Unary _ f)      = getAllRPreds f
-getAllRPreds (Ite g t f)      = getAllRPreds g `Set.union` getAllRPreds t `Set.union` getAllRPreds f 
-getAllRPreds (All _ f)        = getAllRPreds f
-getAllRPreds (Pred IntS x fs) = Set.insert x (Set.unions (map getAllRPreds fs))
-getAllRPreds (Pred _ x fs)    = Set.empty
-getAllRPreds _                = Set.empty 
-
--- Return a map from the IDs of multi-argument measures to a list of sets of possible 
---   instantiations of those constant arguments by scraping the schema annotations
-getAllCArgsFromSchema :: Environment -> RSchema -> ArgMap
-getAllCArgsFromSchema env sch = Map.filter (not . null) $ 
-  getAllCArgsFromType env (toMonotype sch)
-
-
-getAllCArgsFromType :: Environment -> RType -> ArgMap 
-getAllCArgsFromType env (FunctionT x argT resT _) = 
-  let vv = Var (toSort (baseTypeOf argT)) x 
-      -- measures = Map.keys (env ^. measureDefs)
-      flagMap = fmap _resourcePreds $ env ^. datatypes
-      allForms = allRFormulas flagMap argT
-      cargs = Map.unionsWith combineArgLists $ map (getAllCArgs vv) allForms
-  in  Map.union cargs (getAllCArgsFromType env resT) 
-getAllCArgsFromType _ LetT{}    = error "getAllCArgsFromType: Contextual type in top-level schema." 
-getAllCArgsFromType _ ScalarT{} = Map.empty
-getAllCArgsFromType _ AnyT      = Map.empty 
-
-combineArgLists = Set.union 
-
--- Given a set of all measure IDs, a map from measure IDs to a list of sets of possible 
---   arguments for each of its constant argument slots
-getAllCArgs :: Formula -> Formula -> ArgMap
-getAllCArgs vv (Binary op l r) = Map.unionWith combineArgLists (getAllCArgs vv l) (getAllCArgs vv r)
-getAllCArgs vv (Unary _ f)     = getAllCArgs vv f
-getAllCArgs vv (Ite g t f)     = Map.unionsWith combineArgLists [(getAllCArgs vv g), (getAllCArgs vv t), (getAllCArgs vv f)]
-getAllCArgs vv (All _ f)       = getAllCArgs vv f -- Ignore quantified formula
-getAllCArgs vv (Pred _ x fs)   = getCArgs vv x fs
-getAllCArgs _ _                = Map.empty
-
-getCArgs :: Formula -> Id -> [Formula] -> ArgMap
-getCArgs vv name fs = 
-  Map.singleton name $ 
-    Set.singleton $
-      map (substitute (Map.singleton valueVarName vv)) $
-        init fs
-
-
-{- Set implementation -- used to check refinements on measures over sets -}
-
-defaultSetType :: BareDeclaration
-defaultSetType = DataDecl name typeVars preds cons
-  where
-    name = setTypeName
-    typeVars = ["a"]
-    preds = []
-    cons = [empty,single,insert]
-    empty  = ConstructorSig emptySetCtor (ScalarT (DatatypeT setTypeName [ScalarT (TypeVarT Map.empty "a" defMultiplicity) (BoolLit True) defPotential] []) (BoolLit True) defPotential)
-    single = ConstructorSig singletonCtor (FunctionT "x" (ScalarT (TypeVarT Map.empty "a" defMultiplicity) (BoolLit True) defPotential) (ScalarT (DatatypeT setTypeName [ScalarT (TypeVarT Map.empty "a" defMultiplicity) (BoolLit True) defPotential] []) (BoolLit True) defPotential) defCost)
-    insert = ConstructorSig insertSetCtor (FunctionT "x" (ScalarT (TypeVarT Map.empty "a" defMultiplicity) (BoolLit True) defPotential) (FunctionT "xs" (ScalarT (DatatypeT setTypeName [ScalarT (TypeVarT Map.empty "a" defMultiplicity) (BoolLit True) defPotential] []) (BoolLit True) defPotential) (ScalarT (DatatypeT setTypeName [ScalarT (TypeVarT Map.empty "a" defMultiplicity) (BoolLit True) defPotential] []) (BoolLit True) defPotential) defCost) defCost)
-
-setConstructors = [emptySetCtor, singletonCtor, insertSetCtor]
+{-# LANGUAGE TemplateHaskell, DeriveFunctor #-}
+
+-- | Executable programs
+module Synquid.Program where
+
+import Synquid.Logic
+import Synquid.Type as Type
+import Synquid.Tokens
+import Synquid.Util
+import Synquid.Error
+
+import Data.Maybe
+import Data.List
+import qualified Data.Set as Set
+import Data.Set (Set)
+import qualified Data.Map as Map
+import Data.Map (Map)
+import Control.Lens as Lens
+
+{- Program terms -}
+
+-- | One case inside a pattern match expression
+data Case t = Case {
+  constructor :: !Id,      -- ^ Constructor name
+  argNames :: ![Id],       -- ^ Bindings for constructor arguments
+  expr :: !(Program t)     -- ^ Result of the match in this case
+} deriving (Show, Eq, Ord, Functor)
+
+-- | Program skeletons parametrized by information stored symbols, conditionals, and by node types
+data BareProgram t =
+  PSymbol !Id |                                -- ^ Symbol (variable or constant)
+  PApp !(Program t) !(Program t) |             -- ^ Function application
+  PFun !Id !(Program t) |                      -- ^ Lambda abstraction
+  PIf !(Program t) !(Program t) !(Program t) | -- ^ Conditional
+  PMatch !(Program t) ![Case t] |              -- ^ Pattern match on datatypes
+  PFix ![Id] !(Program t) |                    -- ^ Fixpoint
+  PLet !Id !(Program t) !(Program t) |         -- ^ Let binding
+  PHole |                                      -- ^ Hole (program to fill in)
+  PTick Int !(Program t) |                     -- ^ Tick (cost annotation)
+  PErr                                         -- ^ Error
+  deriving (Show, Eq, Ord, Functor)
+
+-- | Programs annotated with types
+data Program t = Program {
+  content :: !(BareProgram t),
+  typeOf :: !t
+} deriving (Show, Functor)
+
+instance Eq (Program t) where
+  (==) (Program l _) (Program r _) = l == r
+
+instance Ord (Program t) where
+  (<=) (Program l _) (Program r _) = l <= r
+
+-- | Untyped programs
+type UProgram = Program RType
+-- | Refinement-typed programs
+type RProgram = Program RType
+
+
+
+untyped c = Program c AnyT
+uHole = untyped PHole
+isHole (Program PHole _) = True
+isHole _ = False
+
+eraseTypes :: RProgram -> UProgram
+eraseTypes = fmap (const AnyT)
+
+symbolName (Program (PSymbol name) _) = name
+symbolList (Program (PSymbol name) _) = [name]
+symbolList (Program (PApp fun arg) _) = symbolList fun ++ symbolList arg
+symbolList (Program (PTick c body) _) = symbolList body
+
+symbolsOf (Program p _) = case p of
+  PSymbol name -> Set.singleton name
+  PApp fun arg -> symbolsOf fun `Set.union` symbolsOf arg
+  PFun x body -> symbolsOf body
+  PIf cond thn els -> symbolsOf cond `Set.union` symbolsOf thn `Set.union` symbolsOf els
+  PMatch scr cases -> symbolsOf scr `Set.union` Set.unions (map (symbolsOf . expr) cases)
+  PFix x body -> symbolsOf body
+  PLet x def body -> symbolsOf def `Set.union` symbolsOf body
+  PTick c body -> symbolsOf body
+  _ -> Set.empty
+
+errorProgram = Program PErr (vart dontCare ftrue)
+isError (Program PErr _) = True
+isError _ = False
+
+-- | Substitute a symbol for a subterm in a program
+programSubstituteSymbol :: Id -> RProgram -> RProgram -> RProgram
+programSubstituteSymbol name subterm (Program p t) = Program (programSubstituteSymbol' p) t
+  where
+    pss = programSubstituteSymbol name subterm
+
+    programSubstituteSymbol' (PSymbol x) = if x == name then content subterm else p
+    programSubstituteSymbol' (PApp fun arg) = PApp (pss fun) (pss arg)
+    programSubstituteSymbol' (PFun name pBody) = PFun name (pss pBody)
+    programSubstituteSymbol' (PIf c p1 p2) = PIf (pss c) (pss p1) (pss p2)
+    programSubstituteSymbol' (PMatch scr cases) = PMatch (pss scr) (map (\(Case ctr args pBody) -> Case ctr args (pss pBody)) cases)
+    programSubstituteSymbol' (PFix args pBody) = PFix args (pss pBody)
+    programSubstituteSymbol' (PLet x pDef pBody) = PLet x (pss pDef) (pss pBody)
+    programSubstituteSymbol' (PTick c pBody) = PTick c $ pss pBody
+
+
+-- | Convert an executable formula into a program
+fmlToProgram :: Formula -> RProgram
+fmlToProgram (BoolLit b) = Program (PSymbol $ show b) (ScalarT BoolT (valBool |=| BoolLit b) defPotential)
+fmlToProgram (IntLit i) = Program (PSymbol $ show i) (ScalarT IntT (valInt |=| IntLit i) defPotential)
+fmlToProgram (Var s x) = Program (PSymbol x) (addRefinement (fromSort s) (varRefinement x s))
+fmlToProgram fml@(Unary op e) = let
+    s = sortOf fml
+    p = fmlToProgram e
+    fun = Program (PSymbol $ unOpTokens Map.! op) (FunctionT "x" (typeOf p) opRes defCost)
+  in Program (PApp fun p) (addRefinement (fromSort s) (Var s valueVarName |=| fml))
+  where
+    opRes
+      | op == Not = bool $ valBool |=| fnot (intVar "x")
+      | otherwise = int $ valInt |=| Unary op (intVar "x")
+fmlToProgram fml@(Binary op e1 e2) = let
+    s = sortOf fml
+    p1 = fmlToProgram e1
+    p2 = fmlToProgram e2
+    fun1 = Program (PSymbol $ binOpTokens Map.! op) (FunctionT "x" (typeOf p1) (FunctionT "y" (typeOf p2) opRes defCost) defCost)
+    fun2 = Program (PApp fun1 p1) (FunctionT "y" (typeOf p2) opRes defCost)
+  in Program (PApp fun2 p2) (addRefinement (fromSort s) (Var s valueVarName |=| fml))
+  where
+    opRes
+      | op == Times || op == Times || op == Times = int $ valInt |=| Binary op (intVar "x") (intVar "y")
+      | otherwise                                 = bool $ valBool |=| Binary op (intVar "x") (intVar "y")
+fmlToProgram fml@(Pred s x fs) = curriedApp fn fs --(addRefinement (fromSort s) (varRefinement x s))
+  where
+    fn = Program (PSymbol x) (FunctionT x AnyT AnyT defCost {-(fromSort s)-})
+    curriedApp :: RProgram -> [Formula] -> RProgram
+    curriedApp p [] = p
+    curriedApp p (f:fs) = curriedApp (Program (PApp p (fmlToProgram f)) AnyT {-fromSort s -}) fs
+
+
+-- | Convert an executable formula into an untyped program
+fmlToUProgram :: Formula -> RProgram
+fmlToUProgram (BoolLit b) = Program (PSymbol $ show b) AnyT
+fmlToUProgram (IntLit i) = Program (PSymbol $ show i) AnyT
+fmlToUProgram (Var s x) = Program (PSymbol x) AnyT
+fmlToUProgram fml@(Unary op e) = let
+    p = fmlToUProgram e
+    fun = Program (PSymbol $ unOpTokens Map.! op) AnyT
+  in Program (PApp fun p) AnyT
+fmlToUProgram fml@(Binary op e1 e2) = let
+    p1 = fmlToUProgram e1
+    p2 = fmlToUProgram e2
+    fun1 = Program (PSymbol $ binOpTokens Map.! op) AnyT
+    fun2 = Program (PApp fun1 p1) AnyT
+  in Program (PApp fun2 p2) AnyT
+fmlToUProgram fml@(Pred _ x fs) = curriedApp fn fs 
+  where
+    fn = Program (PSymbol x) AnyT
+    curriedApp :: RProgram -> [Formula] -> RProgram
+    curriedApp p [] = p
+    curriedApp p (f:fs) = curriedApp (Program (PApp p (fmlToUProgram f)) AnyT) fs
+fmlToUProgram (Ite gf f1 f2) = Program (PIf gp p1 p2) AnyT
+  where
+    gp = fmlToUProgram gf
+    p1 = fmlToUProgram f1
+    p2 = fmlToUProgram f2
+fmlToUProgram (Cons _ x fs) = curriedApp fn fs
+  where
+    fn = Program (PSymbol x) AnyT
+    curriedApp :: RProgram -> [Formula] -> RProgram
+    curriedApp p [] = p
+    curriedApp p (f:fs) = curriedApp (Program (PApp p (fmlToUProgram f)) AnyT) fs
+fmlToUProgram (SetLit _ [])     = Program (PSymbol emptySetCtor) AnyT
+fmlToUProgram (SetLit _ [f])     = Program (PApp (Program (PSymbol singletonCtor) AnyT) (fmlToUProgram f)) AnyT
+fmlToUProgram (SetLit _ (f:fs)) = Program (PApp ins (curriedApp (fmlToUProgram f) fs)) AnyT
+  where
+    ins = Program (PSymbol insertSetCtor) AnyT
+    emp = Program (PSymbol emptySetCtor) AnyT
+    curriedApp :: RProgram -> [Formula] -> RProgram
+    curriedApp p [] = Program (PApp p emp) AnyT
+    curriedApp p (f:fs) = curriedApp (Program (PApp p (fmlToUProgram f)) AnyT) fs
+
+-- | 'renameAsImpl' @p t@: change argument names in function type @t@ to be the same as in the abstraction @p@
+renameAsImpl :: (Id -> Bool) -> UProgram -> RType -> RType
+renameAsImpl isBound = renameAsImpl' Map.empty
+  where
+    renameAsImpl' subst (Program (PFun y pRes) _) (FunctionT x tArg tRes c) = case tArg of
+      ScalarT baseT _ _ -> FunctionT y (substituteInType isBound subst tArg) (renameAsImpl' (Map.insert x (Var (toSort baseT) y) subst) pRes tRes) c
+      _ -> FunctionT y (substituteInType isBound subst tArg) (renameAsImpl' subst pRes tRes) c
+    renameAsImpl' subst  _ t = substituteInType isBound subst t
+
+
+{- Top-level definitions -}
+
+-- | User-defined datatype representation
+data DatatypeDef = DatatypeDef {
+  _typeParams :: [Id],              -- ^ Type parameters
+  _predParams :: [PredSig],         -- ^ Signatures of predicate parameters
+  _predVariances :: [Bool],         -- ^ For each predicate parameter, whether it is contravariant
+  _constructors :: [Id],            -- ^ Constructor names
+  _wfMetric :: (Maybe Id),          -- ^ Name of the measure that serves as well founded termination metric
+  _resourcePreds :: [Bool]          -- ^ For each predicate parameter, whether or not it appears in potential expressions
+} deriving (Show, Eq, Ord)
+
+makeLenses ''DatatypeDef
+
+-- | One case in a measure definition: constructor name, arguments, and body
+data MeasureCase = MeasureCase Id [Id] Formula
+  deriving (Show, Eq, Ord)
+
+type MeasureDefaults = [(Id, Sort)] 
+
+-- | User-defined measure function representation
+data MeasureDef = MeasureDef {
+  _inSort :: Sort,
+  _outSort :: Sort,
+  _definitions :: [MeasureCase],
+  _constantArgs :: [(Id, Sort)],
+  _postcondition :: Formula
+} deriving (Show, Eq, Ord)
+
+makeLenses ''MeasureDef
+
+{- Evaluation environment -}
+
+type SymbolMap = Map Int (Map Id RSchema)  -- Variables and constants indexed by arity
+
+-- Map from measure ID to a list, where each element is a set 
+--  of possible argument vectors
+type ArgMap = Map Id (Set [Formula])
+
+-- | Typing environment
+data Environment = Environment {
+  -- | Variable part:
+  _symbols :: SymbolMap,                     -- ^ Variables and constants (with their refinement types), indexed by arity
+  _ghostSymbols :: (Set Id),                 -- ^ Set of names of variables that do not carry potential -- ignored in sharing and transfer constraints
+  _freePotential :: Formula,                 -- ^ Extra free potential, used only for weakening
+  _condFreePotential :: [Formula],           -- ^ Possible conditional structures for free potential expressions
+  _boundTypeVars :: [Id],                    -- ^ Bound type variables
+  _boundPredicates :: [PredSig],             -- ^ Argument sorts of bound abstract refinements
+  _assumptions :: (Set Formula),             -- ^ Unknown assumptions
+  _shapeConstraints :: (Map Id SType),       -- ^ For polymorphic recursive calls, the shape their types must have
+  _usedScrutinees :: [RProgram],             -- ^ Program terms that has already been scrutinized
+  _unfoldedVars :: (Set Id),                 -- ^ In eager match mode, datatype variables that can be scrutinized
+  _letBound :: (Set Id),                     -- ^ Subset of symbols that are let-bound
+  _measureConstArgs :: ArgMap,
+  -- | Constant part:
+  _constants :: (Set Id),                    -- ^ Subset of symbols that are constants
+  _datatypes :: (Map Id DatatypeDef),        -- ^ Datatype definitions
+  _globalPredicates :: (Map Id [Sort]),      -- ^ Signatures (resSort:argSorts) of module-level logic functions (measures, predicates)
+  _measureDefs :: (Map Id MeasureDef),       -- ^ Measure definitions
+  _resourceMeasures :: (Set Id),             -- ^ Measure definitions used in resource analysis 
+  _typeSynonyms :: (Map Id ([Id], RType)),   -- ^ Type synonym definitions
+  _unresolvedConstants :: (Map Id RSchema)   -- ^ Unresolved types of components (used for reporting specifications with macros)
+} deriving (Show)
+
+makeLenses ''Environment
+
+instance Eq Environment where
+  (==) e1 e2 = (e1 ^. symbols) == (e2 ^. symbols) && (e1 ^. assumptions) == (e2 ^. assumptions)
+
+instance Ord Environment where
+  (<=) e1 e2 = (e1 ^. symbols) <= (e2 ^. symbols) && (e1 ^. assumptions) <= (e2 ^. assumptions)
+
+-- | Empty environment
+emptyEnv = Environment {
+  _symbols = Map.empty,
+  _ghostSymbols = Set.empty,
+  _freePotential = fzero,
+  _condFreePotential = [],
+  _boundTypeVars = [],
+  _boundPredicates = [],
+  _assumptions = Set.empty,
+  _shapeConstraints = Map.empty,
+  _usedScrutinees = [],
+  _unfoldedVars = Set.empty,
+  _letBound = Set.empty,
+  _constants = Set.empty,
+  _globalPredicates = Map.empty,
+  _datatypes = Map.empty,
+  _measureDefs = Map.empty,
+  _resourceMeasures = Set.empty,
+  _typeSynonyms = Map.empty,
+  _unresolvedConstants = Map.empty,
+  _measureConstArgs = Map.empty
+}
+
+-- Used to carry around symbols, list of ghosts, and free potential expression 
+--   in resource constraints without storing all the extra stuff.
+mkResourceEnv syms ghosts fp cfps = 
+  emptyEnv {
+    _symbols = syms,
+    _ghostSymbols = ghosts,
+    _freePotential = fp,
+    _condFreePotential = cfps
+  }
+
+totalConditionalFP :: Environment -> Formula 
+totalConditionalFP = sumFormulas . _condFreePotential
+
+-- | 'symbolsOfArity' @n env@: all symbols of arity @n@ in @env@
+symbolsOfArity n env = Map.findWithDefault Map.empty n (env ^. symbols)
+
+-- | All symbols in an environment
+allSymbols :: Environment -> Map Id RSchema
+allSymbols env = Map.unions $ Map.elems (env ^. symbols) 
+
+-- | All symbols of a given sort in an environment
+allScalarsOfSort :: Environment -> Sort -> Map Id RSchema
+allScalarsOfSort env s = Map.filter (hasSort s) (symbolsOfArity 0 env)
+  where 
+    hasSort s sch = (fromSort s) == (toMonotype sch)
+
+-- | All universally quantified symbols in an environment -- includes measures
+universalSyms :: Environment -> Set Id 
+universalSyms env = Map.keysSet (allSymbols env) `Set.union` Map.keysSet (env ^. measureDefs)
+
+-- | 'lookupSymbol' @name env@ : type of symbol @name@ in @env@, including built-in constants
+lookupSymbol :: Id -> Int -> Bool -> Environment -> Maybe RSchema
+lookupSymbol name a hasSet env
+  | a == 0 && name == "True"                          = Just $ Monotype $ ScalarT BoolT valBool defPotential
+  | a == 0 && name == "False"                         = Just $ Monotype $ ScalarT BoolT (fnot valBool) defPotential
+  | a == 0 && isJust asInt                            = Just $ Monotype $ ScalarT IntT (valInt |=| IntLit (fromJust asInt)) defPotential
+  | a == 1 && (name `elem` Map.elems unOpTokens)      = let op = head $ Map.keys $ Map.filter (== name) unOpTokens in Just $ unOpType op
+  | isBinary && hasSet                                = let ops = Map.keys $ Map.filter (== name) binOpTokens
+    in Just $ binOpType $ case tail ops of
+        [] -> head ops
+        _  -> head $ tail ops -- To account for set operator overloading
+  | isBinary                                          = let op = head $ Map.keys $ Map.filter (== name) binOpTokens in Just $ binOpType op
+  | otherwise                                         = Map.lookup name (allSymbols env)
+  where
+    isBinary = a == 2 && (name `elem` Map.elems binOpTokens)
+    asInt = asInteger name
+
+removeSymbol :: Id -> Environment -> (Bool, Environment)
+removeSymbol name env = (Map.member name syms, env') where 
+    syms = allSymbols env
+    env' = removeVariable name env 
+
+
+symbolAsFormula :: Environment -> Id -> RType -> Formula
+symbolAsFormula _ name t | arity t > 0
+                      = error $ unwords ["symbolAsFormula: not a scalar symbol", name]
+symbolAsFormula env name t
+  | name == "True"    = BoolLit True
+  | name == "False"   = BoolLit False
+  | isJust asInt      = IntLit (fromJust asInt)
+  | isConstructor     = Cons sort name []
+  | otherwise         = Var sort name
+  where
+    isConstructor = isJust (lookupConstructor name env)
+    sort = toSort (baseTypeOf t)
+    asInt = asInteger name
+
+unOpType Neg        = Monotype $ FunctionT "x" intAll (int (valInt |=| fneg (intVar "x"))) defCost
+unOpType Not        = Monotype $ FunctionT "x" boolAll (bool (valBool |=| fnot (boolVar "x"))) defCost
+binOpType Times     = Monotype $ FunctionT "x" intAll (FunctionT "y" intAll (int (valInt |=| intVar "x" |*| intVar "y")) defCost) defCost
+binOpType Plus      = Monotype $ FunctionT "x" intAll (FunctionT "y" intAll (int (valInt |=| intVar "x" |+| intVar "y")) defCost) defCost
+binOpType Minus     = Monotype $ FunctionT "x" intAll (FunctionT "y" intAll (int (valInt |=| intVar "x" |-| intVar "y")) defCost) defCost
+binOpType Eq        = ForallT "a" $ Monotype $ FunctionT "x" (vartAll "a") (FunctionT "y" (vartAll "a") (bool (valBool |=| (vartVar "a" "x" |=| vartVar "a" "y"))) defCost) defCost
+binOpType Neq       = ForallT "a" $ Monotype $ FunctionT "x" (vartAll "a") (FunctionT "y" (vartAll "a") (bool (valBool |=| (vartVar "a" "x" |/=| vartVar "a" "y"))) defCost) defCost
+binOpType Lt        = ForallT "a" $ Monotype $ FunctionT "x" (vartAll "a") (FunctionT "y" (vartAll "a") (bool (valBool |=| (vartVar "a" "x" |<| vartVar "a" "y"))) defCost) defCost
+binOpType Le        = ForallT "a" $ Monotype $ FunctionT "x" (vartAll "a") (FunctionT "y" (vartAll "a") (bool (valBool |=| (vartVar "a" "x" |<=| vartVar "a" "y"))) defCost) defCost
+binOpType Gt        = ForallT "a" $ Monotype $ FunctionT "x" (vartAll "a") (FunctionT "y" (vartAll "a") (bool (valBool |=| (vartVar "a" "x" |>| vartVar "a" "y"))) defCost) defCost
+binOpType Ge        = ForallT "a" $ Monotype $ FunctionT "x" (vartAll "a") (FunctionT "y" (vartAll "a") (bool (valBool |=| (vartVar "a" "x" |>=| vartVar "a" "y"))) defCost) defCost
+binOpType And       = Monotype $ FunctionT "x" boolAll (FunctionT "y" boolAll (bool (valBool |=| (boolVar "x" |&| boolVar "y"))) defCost) defCost
+binOpType Or        = Monotype $ FunctionT "x" boolAll (FunctionT "y" boolAll (bool (valBool |=| (boolVar "x" ||| boolVar "y"))) defCost) defCost
+binOpType Implies   = Monotype $ FunctionT "x" boolAll (FunctionT "y" boolAll (bool (valBool |=| (boolVar "x" |=>| boolVar "y"))) defCost) defCost
+binOpType Iff       = Monotype $ FunctionT "x" boolAll (FunctionT "y" boolAll (bool (valBool |=| (boolVar "x" |<=>| boolVar "y"))) defCost) defCost
+binOpType Union     = ForallT "a" $ Monotype $ FunctionT "x" (setAll "a") (FunctionT "y" (setAll "a") (Type.set "a" (valSet "a" |=| setVar "a" "x" /+/ setVar "a" "y")) defCost) defCost
+binOpType Intersect = ForallT "a" $ Monotype $ FunctionT "x" (setAll "a") (FunctionT "y" (setAll "a") (Type.set "a" (valSet "a" |=| setVar "a" "x" /*/ setVar "a" "y")) defCost) defCost
+binOpType Diff      = ForallT "a" $ Monotype $ FunctionT "x" (setAll "a") (FunctionT "y" (setAll "a") (Type.set "a" (valSet "a" |=| setVar "a" "x" /-/ setVar "a" "y")) defCost) defCost
+binOpType Member    = ForallT "a" $ Monotype $ FunctionT "x" (vartAll "a") (FunctionT "y" (setAll "a") (bool (valBool |=| vartVar "a" "x" `fin` setVar "a" "y")) defCost) defCost
+binOpType Subset    = ForallT "a" $ Monotype $ FunctionT "x" (setAll "a") (FunctionT "y" (setAll "a") (bool (valBool |=| setVar "a" "x" /<=/ setVar "a" "y")) defCost) defCost
+
+-- | Is @name@ a constant in @env@ including built-in constants)?
+isConstant name env = (name `elem` ["True", "False"]) ||
+                      isJust (asInteger name) ||
+                      (name `elem` Map.elems unOpTokens) ||
+                      (name `elem` Map.elems binOpTokens) ||
+                      (name `Set.member` (env ^. constants))
+
+-- | 'isBound' @tv env@: is type variable @tv@ bound in @env@?
+isBound :: Environment -> Id -> Bool
+isBound env tv = tv `elem` env ^. boundTypeVars
+
+addVariable :: Id -> RType -> Environment -> Environment
+addVariable name t = addPolyVariable name (Monotype t) 
+
+addGhostVariable :: Id -> RType -> Environment -> Environment
+addGhostVariable name t = addVariable name t . (ghostSymbols %~ Set.insert name)
+
+addPolyVariable :: Id -> RSchema -> Environment -> Environment
+addPolyVariable name sch e = 
+  let n = arity (toMonotype sch) in 
+  (symbols %~ Map.insertWith Map.union n (Map.singleton name sch)) e
+
+-- | 'addPolyConstant' @name sch env@ : add type binding @name@ :: @sch@ to @env@
+addPolyConstant :: Id -> RSchema -> Environment -> Environment
+-- Polymorphic signatures should be excluded from sharing/transfer constraints
+addPolyConstant name sch@(ForallT x s) = addPolyVariable name sch . (ghostSymbols %~ Set.insert name)
+addPolyConstant name sch = addPolyVariable name sch
+
+addLetBound :: Id -> RType -> Environment -> Environment
+addLetBound name t = addVariable name t . (ghostSymbols %~ Set.insert name) . (letBound %~ Set.insert name)
+
+addUnresolvedConstant :: Id -> RSchema -> Environment -> Environment
+addUnresolvedConstant name sch = unresolvedConstants %~ Map.insert name sch
+
+removeVariable :: Id -> Environment -> Environment
+removeVariable name env = case Map.lookup name (allSymbols env) of
+  Nothing -> env
+  Just sch -> over symbols (Map.insertWith (flip Map.difference) (arity $ toMonotype sch) (Map.singleton name sch)) . over constants (Set.delete name) $ env
+
+embedContext :: Environment -> RType -> (Environment, RType)
+embedContext env (LetT x tDef tBody) =
+  let
+    (env', tDef') = embedContext (removeVariable x env) tDef
+    (env'', tBody') = embedContext env' tBody
+  in (addLetBound x tDef' env'', tBody')
+-- TODO: function?
+embedContext env t = (env, t)
+
+unfoldAllVariables env = over unfoldedVars (Set.union (Map.keysSet (symbolsOfArity 0 env) Set.\\ (env ^. constants))) env
+
+addMeasure :: Id -> MeasureDef -> Environment -> Environment
+addMeasure measureName m = over measureDefs (Map.insert measureName m)
+
+addBoundPredicate :: PredSig -> Environment -> Environment
+addBoundPredicate sig = over boundPredicates (sig :)
+
+addGlobalPredicate :: Id -> Sort -> [Sort] -> Environment -> Environment
+addGlobalPredicate predName resSort argSorts = over globalPredicates (Map.insert predName (resSort : argSorts))
+
+addTypeSynonym :: Id -> [Id] -> RType -> Environment -> Environment
+addTypeSynonym name tvs t = over typeSynonyms (Map.insert name (tvs, t))
+
+-- | 'addDatatype' @name env@ : add datatype @name@ to the environment
+addDatatype :: Id -> DatatypeDef -> Environment -> Environment
+addDatatype name dt = over datatypes (Map.insert name dt)
+
+-- | 'addEmptyCtor' @name env@ : add empty constructor @name@ the environment
+addEmptyCtor :: Id -> Environment -> Environment
+addEmptyCtor name = over ghostSymbols (Set.insert name)
+
+-- | 'lookupConstructor' @ctor env@ : the name of the datatype for which @ctor@ is registered as a constructor in @env@, if any
+lookupConstructor :: Id -> Environment -> Maybe Id
+lookupConstructor ctor env = let m = Map.filter (\dt -> ctor `elem` dt ^. constructors) (env ^. datatypes)
+  in if Map.null m
+      then Nothing
+      else Just $ fst $ Map.findMin m
+
+-- | 'addTypeVar' @a@ : Add bound type variable @a@ to the environment
+addTypeVar :: Id -> Environment -> Environment
+addTypeVar a = over boundTypeVars (a :)
+
+-- | 'addAssumption' @f env@ : @env@ with extra assumption @f@
+addAssumption :: Formula -> Environment -> Environment
+addAssumption f = assumptions %~ Set.insert f
+
+-- | 'removeAssumption' @f env@ : remove assumption @f@ from @env@
+removeAssumption :: Formula -> Environment -> Environment
+removeAssumption f = assumptions %~ Set.delete f
+
+-- | 'addScrutinee' @p env@ : @env@ with @p@ marked as having been scrutinized already
+addScrutinee :: RProgram -> Environment -> Environment
+addScrutinee p = usedScrutinees %~ (p :)
+
+allPredicates env = Map.fromList (map (\(PredSig pName argSorts resSort) -> (pName, resSort:argSorts)) (env ^. boundPredicates)) `Map.union` (env ^. globalPredicates)
+
+-- | 'allMeasuresOf' @dtName env@ : all measure of datatype with name @dtName@ in @env@
+allMeasuresOf dtName env = Map.filter (\(MeasureDef (DataS sName _) _ _ _ _) -> dtName == sName) $ env ^. measureDefs
+
+allRMeasuresOf dtName env = Map.filterWithKey checkM $ env ^. measureDefs 
+  where 
+    checkM m (MeasureDef (DataS sName _) _ _ _ _) = (dtName == sName) && m `Set.member` (env ^. resourceMeasures)
+
+allRMeasures env = Map.filterWithKey (\m _ -> m `Set.member` (env ^. resourceMeasures)) $ env ^. measureDefs
+
+rMeasuresFromSch :: Map Id [Bool] -> RSchema -> Set String
+rMeasuresFromSch flagMap sch = rMeasuresFromSch' flagMap (toMonotype sch)
+
+rMeasuresFromSch' flagMap typ =
+  let rforms = allRFormulas flagMap typ
+  in  Set.unions $ map getAllRPreds rforms
+
+extractResourceParams :: BareDeclaration -> [Bool]
+extractResourceParams (DataDecl dtName tParams pVarParams ctors) =
+  let preds = map fst pVarParams 
+      returnsInt ps = predSigResSort ps == IntS
+      isInt = map returnsInt preds
+      computedWith ps = any (Set.member (predSigName ps)) (map (\(ConstructorSig _ t) -> (predsOfPotential isInt t)) ctors)
+      -- exists a constructor where p occurs in an integer-sorted predicate
+      -- exists a constructor where p occurs in a potential. (not necessary in )
+      usedForResourceAnalysis p = returnsInt p || computedWith p
+  in map usedForResourceAnalysis preds
+extractResourceParams _ = error "extractResourceParams given non-datatype declaration"
+
+-- | 'allMeasurePostconditions' @baseT env@ : all nontrivial postconditions of measures of @baseT@ in case it is a datatype
+allMeasurePostconditions includeQuanitifed baseT@(DatatypeT dtName tArgs _) env =
+    let
+      allMeasures = Map.toList $ allMeasuresOf dtName env
+      isAbstract = null $ ((env ^. datatypes) Map.! dtName) ^. constructors
+    in catMaybes $ concatMap extractPost allMeasures ++
+                   if isAbstract then map contentProperties allMeasures else [] ++
+                   if includeQuanitifed then map elemProperties allMeasures else []
+  where
+    extractPost (mName, MeasureDef _ outSort _ [] fml) =
+      if fml == ftrue
+        then [Nothing]
+        else [Just (substitute (Map.singleton valueVarName (Pred outSort mName [Var (toSort baseT) valueVarName])) fml)]
+    extractPost (mName, MeasureDef _ outSort _ constArgs fml) = 
+      if fml == ftrue
+        then [Nothing]
+        else
+          let mkVar = uncurry (flip Var)
+              constVars = map mkVar constArgs
+              quantifiedFml = foldr All fml constVars
+              mApp = Pred outSort mName (constVars ++ [(Var (toSort baseT) valueVarName)])
+          in [Just (substitute (Map.singleton valueVarName mApp) quantifiedFml)] 
+    -- TODO: should potentials transfer as well?
+    contentProperties (mName, MeasureDef (DataS _ vars) a _ _ _) = case elemIndex a vars of
+      Nothing -> Nothing
+      Just i -> let (ScalarT elemT fml _) = tArgs !! i -- @mName@ "returns" one of datatype's parameters: transfer the refinement onto the value of the measure
+                in let
+                    elemSort = toSort elemT
+                    measureApp = Pred elemSort mName [Var (toSort baseT) valueVarName]
+                   in Just $ substitute (Map.singleton valueVarName measureApp) fml
+    contentProperties (mName, MeasureDef {}) = Nothing
+    -- TODO: is potential relevant?
+    elemProperties (mName, MeasureDef (DataS _ vars) (SetS a) _ _ _) = case elemIndex a vars of
+      Nothing -> Nothing
+      Just i -> let (ScalarT elemT fml _) = tArgs !! i -- @mName@ is a set of datatype "elements": add an axiom that every element of the set has that property
+                in if fml == ftrue || fml == ffalse || not (Set.null $ unknownsOf fml)
+                    then Nothing
+                    else  let
+                            elemSort = toSort elemT
+                            scopedVar = Var elemSort "_x"
+                            setVal = Pred (SetS elemSort) mName [Var (toSort baseT) valueVarName]
+                          in Just $ All scopedVar (fin scopedVar setVal |=>| substitute (Map.singleton valueVarName scopedVar) fml)
+    elemProperties (mName, MeasureDef {}) = Nothing
+
+allMeasurePostconditions _ _ _ = []
+
+typeSubstituteEnv :: TypeSubstitution -> Environment -> Environment
+typeSubstituteEnv tass = over symbols (Map.map (Map.map (schemaSubstitute tass)))
+
+-- Apply type substitution to all scalars in environment
+scalarSubstituteEnv :: TypeSubstitution -> SymbolMap -> SymbolMap
+scalarSubstituteEnv tass syms = 
+  let scalars = (fromMaybe Map.empty $ Map.lookup 0 syms) :: Map Id RSchema
+   in Map.insert 0 (Map.map (schemaSubstitute tass) scalars) syms
+
+scalarPredSubstituteEnv :: Substitution -> SymbolMap -> SymbolMap
+scalarPredSubstituteEnv pass syms = 
+  let scalars = (fromMaybe Map.empty $ Map.lookup 0 syms)
+   in Map.insert 0 (Map.map (fmap (typeSubstitutePred pass)) scalars) syms
+
+-- | Insert weakest refinement
+refineTop :: Environment -> SType -> RType
+refineTop env (ScalarT (DatatypeT name tArgs []) _ _) = ScalarT (DatatypeT name (map (refineTop env) tArgs) []) ftrue defPotential
+refineTop env (ScalarT (DatatypeT name tArgs pArgs) _ _) =
+  let variances = env ^. (datatypes . to (Map.! name) . predVariances) 
+      predSorts = map predSigResSort $ env ^. (datatypes . to (Map.! name) . predParams)
+      makeTop variance BoolS = BoolLit . not $ variance
+      makeTop variance IntS  = ptop  
+  in ScalarT (DatatypeT name (map (refineTop env) tArgs) (zipWith makeTop variances predSorts)) ftrue defPotential
+  --ScalarT (DatatypeT name (map (refineTop env) tArgs) (map (BoolLit . not) variances)) ftrue defPotential -- APs: discriminate between pred/AP
+  {-(case (predSigResSort . head . _predParams $ (env ^. datatypes) Map.! name) of
+                                                         BoolS -> (map (BoolLit . not) variances)
+                                                         IntS  -> (map (const ptop) variances))) 
+                                                       ftrue defPotential
+  -}
+refineTop _ (ScalarT IntT _ _) = ScalarT IntT ftrue defPotential
+refineTop _ (ScalarT BoolT _ _) = ScalarT BoolT ftrue defPotential
+refineTop _ (ScalarT (TypeVarT vSubst a _) _ _) = ScalarT (TypeVarT vSubst a defMultiplicity) ftrue defPotential
+refineTop env (FunctionT x tArg tFun c) = FunctionT x (refineBot env tArg) (refineTop env tFun) c
+
+-- | Insert strongest refinement
+-- TODO: maybe shouldn't use default potentials and multiplicities?
+refineBot :: Environment -> SType -> RType
+refineBot env (ScalarT (DatatypeT name tArgs []) _ _) = ScalarT (DatatypeT name (map (refineBot env) tArgs) []) ffalse defPotential
+refineBot env (ScalarT (DatatypeT name tArgs pArgs) _ _) =
+  let variances = env ^. (datatypes . to (Map.! name) . predVariances) in
+  --ScalarT (DatatypeT name (map (refineBot env) tArgs) (map BoolLit variances)) ffalse defPotential -- APs: discriminate between pred/AP
+  ScalarT (DatatypeT name (map (refineBot env) tArgs) (case (predSigResSort . head . _predParams $ (env ^. datatypes) Map.! name) of
+                                                         BoolS -> (map BoolLit variances)
+                                                         IntS  -> (map (const pbot) variances))) 
+                                                       ffalse defPotential
+refineBot _ (ScalarT IntT _ _) = ScalarT IntT ffalse defPotential
+refineBot _ (ScalarT BoolT _ _) = ScalarT BoolT ffalse defPotential
+refineBot _ (ScalarT (TypeVarT vSubst a _) _ _) = ScalarT (TypeVarT vSubst a defMultiplicity) ffalse defPotential
+refineBot env (FunctionT x tArg tFun c) = FunctionT x (refineTop env tArg) (refineBot env tFun) c
+
+
+{- Input language declarations -}
+
+-- | Constructor signature: name and type
+data ConstructorSig = ConstructorSig !Id !RType
+  deriving (Show, Eq)
+
+constructorName (ConstructorSig name _) = name
+
+data BareDeclaration =
+  TypeDecl !Id ![Id] !RType |                                                   -- ^ Type name, variables, and definition
+  FuncDecl !Id !RSchema |                                                       -- ^ Function name and signature
+  DataDecl !Id ![Id] ![(PredSig, Bool)] ![ConstructorSig] |                     -- ^ Datatype name, type parameters, predicate parameters, and constructor definitions
+  MeasureDecl !Id !Sort !Sort !Formula ![MeasureCase] !MeasureDefaults !Bool |  -- ^ Measure name, input sort, output sort, postcondition, definition cases, constant arguments, and whether this is a termination metric
+  PredDecl !PredSig |                                                           -- ^ Module-level predicate
+  QualifierDecl ![Formula] |                                                    -- ^ Qualifiers
+  MutualDecl ![Id] |                                                            -- ^ Mutual recursion group
+  InlineDecl !Id ![Id] !Formula |                                               -- ^ Inline predicate
+  SynthesisGoal !Id !UProgram                                                   -- ^ Name and template for the function to reconstruct
+  deriving (Show, Eq)
+
+type Declaration = Pos BareDeclaration 
+
+isSynthesisGoal (Pos _ (SynthesisGoal _ _)) = True
+isSynthesisGoal _ = False
+
+{- Misc -}
+
+-- | Typing constraints
+data Constraint = 
+  Subtype !Environment !RType !RType !Bool 
+  | RSubtype !Environment !Formula !Formula 
+  | WellFormed !Environment !RType 
+  | WellFormedCond !Environment !Formula
+  | WellFormedMatchCond !Environment !Formula
+  | WellFormedPredicate !Environment ![Sort] !Sort !Id
+  | WellFormedPotential !Environment !Formula
+  | SharedEnv !Environment !Environment !Environment 
+  | SharedForm !Environment !Formula !Formula !Formula 
+  | Transfer !Environment !Environment
+  | ConstantRes !Environment
+  deriving (Show, Eq, Ord)
+
+
+
+envFrom (Subtype e _ _ _)             = e
+envFrom (RSubtype e _ _)              = e
+envFrom (WellFormed e _)              = e
+envFrom (WellFormedCond e _)          = e
+-- envFrom (WellFormedPredicate e _ _) = e -- APs: adjusted to reflect new signature
+envFrom (WellFormedPredicate e _ _ _) = e
+envFrom (WellFormedPotential e _)     = e
+envFrom (SharedEnv e _ _)             = e
+envFrom (SharedForm e _ _ _)          = e
+envFrom (ConstantRes e)               = e
+envFrom (Transfer e _)                = e
+
+isCTConstraint ConstantRes{} = True
+isCTConstraint _             = False
+
+-- | Synthesis goal
+data Goal = Goal {
+  gName :: Id,                  -- ^ Function name
+  gEnvironment :: Environment,  -- ^ Enclosing environment
+  gSpec :: RSchema,             -- ^ Specification
+  gImpl :: UProgram,            -- ^ Implementation template
+  gDepth :: Int,                -- ^ Maximum level of auxiliary goal nesting allowed inside this goal
+  gSourcePos :: SourcePos,      -- ^ Source Position,
+  gInferredPotlVars :: [(Id, [Formula])],    -- ^ Set of potential vars to infer for this fn
+  gInferSolve :: Bool,          -- ^ If gInferredPotlVars isn't empty, indicates if we should actually solve inference constraints or just collect them without solving
+  gSynthesize :: Bool           -- ^ Synthesis flag (false implies typechecking only)
+} deriving (Show, Eq, Ord)
+
+_gInferSolve :: Setter' Goal Bool
+_gInferSolve = sets (\f g -> g { gInferSolve = f (gInferSolve g) })
+
+unresolvedType env ident = (env ^. unresolvedConstants) Map.! ident
+unresolvedSpec goal = unresolvedType (gEnvironment goal) (gName goal)
+
+-- Remove measure being typechecked from environment
+filterEnv :: Environment -> Id -> Environment
+filterEnv e m = Lens.set measureDefs (Map.filterWithKey (\k _ -> k == m) (e ^. measureDefs)) e
+
+-- Transform a resolved measure into a program
+measureProg :: Id -> MeasureDef -> UProgram
+measureProg name (MeasureDef inSort outSort defs (x:xs) post) = Program {
+  typeOf = AnyT, content = PFun (fst x) (measureProg name (MeasureDef inSort outSort defs xs post))
+}
+measureProg name (MeasureDef inSort outSort defs [] post) = Program {
+  typeOf = t, content = PFun "arg0" Program{ content = PMatch Program{ content = PSymbol "arg0", typeOf = t } (map mCase defs), typeOf = t} }
+  where
+    t   = AnyT
+
+-- Transform between case types
+mCase :: MeasureCase -> Case RType
+mCase (MeasureCase con args body) = Case{constructor = con, argNames = args, expr = fmlToUProgram body}
+
+-- Transform measure or predicate's sort signature into a synthesis/typechecking schema
+generateSchema :: Environment -> Id -> [(Maybe Id, Sort)] -> Sort -> Formula -> RSchema
+-- generateSchema e name inSorts outSort post = typePolymorphic allTypeParams allPredParams name inSorts outSort post
+-- predicate polymorphic only:
+generateSchema e name inSorts outSort post = predPolymorphic allPredParams [] name inSorts outSort post
+  where
+    allPredParams = concat $ fmap ((getPredParams e) . snd) inSorts
+    -- allTypeParams = concat $ fmap ((getTypeParams e) . snd) inSorts
+
+getTypeParams :: Environment -> Sort -> [Id]
+getTypeParams e (DataS name _) = case Map.lookup name (e ^. datatypes) of
+  Just d -> d ^. typeParams
+  Nothing -> []
+getTypeParams e _              = []
+
+getPredParams :: Environment -> Sort -> [PredSig]
+getPredParams e (DataS name _) = case Map.lookup name (e ^. datatypes) of
+  Just d -> d ^. predParams
+  Nothing -> []
+getPredParams e _              = []
+
+-- Wrap function in appropriate type-polymorphic Schema skeleton
+typePolymorphic :: [Id] -> [PredSig] -> Id -> [(Maybe Id, Sort)] -> Sort -> Formula -> RSchema
+typePolymorphic [] ps name inSorts outSort f = predPolymorphic ps [] name inSorts outSort f
+typePolymorphic (x:xs) ps name inSorts outSort f = ForallT x (typePolymorphic xs ps name inSorts outSort f)
+
+-- Wrap function in appropriate predicate-polymorphic SchemaSkeleton
+predPolymorphic :: [PredSig] -> [Id] -> Id -> [(Maybe Id, Sort)] -> Sort -> Formula -> RSchema
+predPolymorphic [] ps name inSorts outSort f = genSkeleton name ps inSorts outSort f
+predPolymorphic (x:xs) ps name inSorts outSort f = ForallP x (predPolymorphic xs  ((predSigName x) : ps) name inSorts outSort f)
+
+-- Generate non-polymorphic core of schema
+genSkeleton :: Id -> [Id] -> [(Maybe Id, Sort)] -> Sort -> Formula -> RSchema
+genSkeleton name preds inSorts outSort post = Monotype $ uncurry 0 inSorts 
+  where
+    uncurry n (x:xs) = FunctionT (fromMaybe ("arg" ++ show n) (fst x)) (ScalarT (toType (snd x)) ftrue defPotential) (uncurry (n + 1) xs) defCost
+    uncurry _ [] = ScalarT outType post defPotential
+    toType s = case s of
+      (DataS name args) -> DatatypeT name (map fromSort args) pforms
+      _ -> (baseTypeOf . fromSort) s 
+    outType = (baseTypeOf . fromSort) outSort
+    pforms = fmap predform preds
+    predform x = Pred AnyS x []
+
+getAllRPreds :: Formula -> Set Id
+getAllRPreds (Binary _ l r)   = getAllRPreds l `Set.union` getAllRPreds r
+getAllRPreds (Unary _ f)      = getAllRPreds f
+getAllRPreds (Ite g t f)      = getAllRPreds g `Set.union` getAllRPreds t `Set.union` getAllRPreds f 
+getAllRPreds (All _ f)        = getAllRPreds f
+getAllRPreds (Pred IntS x fs) = Set.insert x (Set.unions (map getAllRPreds fs))
+getAllRPreds (Pred _ x fs)    = Set.empty
+getAllRPreds _                = Set.empty 
+
+-- Return a map from the IDs of multi-argument measures to a list of sets of possible 
+--   instantiations of those constant arguments by scraping the schema annotations
+getAllCArgsFromSchema :: Environment -> RSchema -> ArgMap
+getAllCArgsFromSchema env sch = Map.filter (not . null) $ 
+  getAllCArgsFromType env (toMonotype sch)
+
+
+getAllCArgsFromType :: Environment -> RType -> ArgMap 
+getAllCArgsFromType env (FunctionT x argT resT _) = 
+  let vv = Var (toSort (baseTypeOf argT)) x 
+      -- measures = Map.keys (env ^. measureDefs)
+      flagMap = fmap _resourcePreds $ env ^. datatypes
+      allForms = allRFormulas flagMap argT
+      cargs = Map.unionsWith combineArgLists $ map (getAllCArgs vv) allForms
+  in  Map.union cargs (getAllCArgsFromType env resT) 
+getAllCArgsFromType _ LetT{}    = error "getAllCArgsFromType: Contextual type in top-level schema." 
+getAllCArgsFromType _ ScalarT{} = Map.empty
+getAllCArgsFromType _ AnyT      = Map.empty 
+
+combineArgLists = Set.union 
+
+-- Given a set of all measure IDs, a map from measure IDs to a list of sets of possible 
+--   arguments for each of its constant argument slots
+getAllCArgs :: Formula -> Formula -> ArgMap
+getAllCArgs vv (Binary op l r) = Map.unionWith combineArgLists (getAllCArgs vv l) (getAllCArgs vv r)
+getAllCArgs vv (Unary _ f)     = getAllCArgs vv f
+getAllCArgs vv (Ite g t f)     = Map.unionsWith combineArgLists [(getAllCArgs vv g), (getAllCArgs vv t), (getAllCArgs vv f)]
+getAllCArgs vv (All _ f)       = getAllCArgs vv f -- Ignore quantified formula
+getAllCArgs vv (Pred _ x fs)   = getCArgs vv x fs
+getAllCArgs _ _                = Map.empty
+
+getCArgs :: Formula -> Id -> [Formula] -> ArgMap
+getCArgs vv name fs = 
+  Map.singleton name $ 
+    Set.singleton $
+      map (substitute (Map.singleton valueVarName vv)) $
+        init fs
+
+
+{- Set implementation -- used to check refinements on measures over sets -}
+
+defaultSetType :: BareDeclaration
+defaultSetType = DataDecl name typeVars preds cons
+  where
+    name = setTypeName
+    typeVars = ["a"]
+    preds = []
+    cons = [empty,single,insert]
+    empty  = ConstructorSig emptySetCtor (ScalarT (DatatypeT setTypeName [ScalarT (TypeVarT Map.empty "a" defMultiplicity) (BoolLit True) defPotential] []) (BoolLit True) defPotential)
+    single = ConstructorSig singletonCtor (FunctionT "x" (ScalarT (TypeVarT Map.empty "a" defMultiplicity) (BoolLit True) defPotential) (ScalarT (DatatypeT setTypeName [ScalarT (TypeVarT Map.empty "a" defMultiplicity) (BoolLit True) defPotential] []) (BoolLit True) defPotential) defCost)
+    insert = ConstructorSig insertSetCtor (FunctionT "x" (ScalarT (TypeVarT Map.empty "a" defMultiplicity) (BoolLit True) defPotential) (FunctionT "xs" (ScalarT (DatatypeT setTypeName [ScalarT (TypeVarT Map.empty "a" defMultiplicity) (BoolLit True) defPotential] []) (BoolLit True) defPotential) (ScalarT (DatatypeT setTypeName [ScalarT (TypeVarT Map.empty "a" defMultiplicity) (BoolLit True) defPotential] []) (BoolLit True) defPotential) defCost) defCost)
+
+setConstructors = [emptySetCtor, singletonCtor, insertSetCtor]