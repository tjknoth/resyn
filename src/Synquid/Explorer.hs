{-# LANGUAGE TemplateHaskell, FlexibleContexts, TupleSections #-}

-- | Generating synthesis constraints from specifications, qualifiers, and program templates
module Synquid.Explorer where

import Synquid.Logic
import Synquid.Type
import Synquid.Program
import Synquid.Error
import Synquid.SolverMonad
import Synquid.TypeConstraintSolver hiding (freshId, freshVar)
import qualified Synquid.TypeConstraintSolver as TCSolver (freshId, freshVar)
import Synquid.Util
import Synquid.Pretty
import Synquid.Tokens

import Data.List
import qualified Data.Set as Set
import Data.Set (Set)
import qualified Data.Map as Map
import Data.Map (Map)
import Data.Char
import Control.Monad.Logic
import Control.Monad.State
import Control.Monad.Reader
import Control.Applicative hiding (empty)
import Control.Lens
import Debug.Trace

{- Interface -}

-- | Choices for the type of terminating fixpoint operator
data FixpointStrategy =
    DisableFixpoint   -- ^ Do not use fixpoint
  | FirstArgument     -- ^ Fixpoint decreases the first well-founded argument
  | AllArguments      -- ^ Fixpoint decreases the lexicographical tuple of all well-founded argument in declaration order
  | Nonterminating    -- ^ Fixpoint without termination check

-- | Choices for the order of e-term enumeration
data PickSymbolStrategy = PickDepthFirst | PickInterleave

-- | Parameters of program exploration
data ExplorerParams = ExplorerParams {
  _eGuessDepth :: Int,                    -- ^ Maximum depth of application trees
  _scrutineeDepth :: Int,                 -- ^ Maximum depth of application trees inside match scrutinees
  _matchDepth :: Int,                     -- ^ Maximum nesting level of matches
  _auxDepth :: Int,                       -- ^ Maximum nesting level of auxiliary functions (lambdas used as arguments)
  _fixStrategy :: FixpointStrategy,       -- ^ How to generate terminating fixpoints
  _polyRecursion :: Bool,                 -- ^ Enable polymorphic recursion?
  _predPolyRecursion :: Bool,             -- ^ Enable recursion polymorphic in abstract predicates?
  _abduceScrutinees :: Bool,              -- ^ Should we match eagerly on all unfolded variables?
  _unfoldLocals :: Bool,                  -- ^ Unfold binders introduced by matching (to use them in match abduction)?
  _partialSolution :: Bool,               -- ^ Should implementations that only cover part of the input space be accepted?
  _incrementalChecking :: Bool,           -- ^ Solve subtyping constraints during the bottom-up phase
  _consistencyChecking :: Bool,           -- ^ Check consistency of function's type with the goal before exploring arguments?
  _context :: RProgram -> RProgram,       -- ^ Context in which subterm is currently being generated (used only for logging and symmetry reduction)
  _useMemoization :: Bool,                -- ^ Should enumerated terms be memoized?
  _symmetryReduction :: Bool,             -- ^ Should partial applications be memoized to check for redundancy?
  _sourcePos :: SourcePos,                -- ^ Source position of the current goal
  _explorerLogLevel :: Int                -- ^ How verbose logging is
} 

makeLenses ''ExplorerParams

-- | State of program exploration
data ExplorerState = ExplorerState {
  _typingState :: TypingState,                     -- ^ Type-checking state
  _auxGoals :: [Goal],                             -- ^ Subterms to be synthesized independently
  _newAuxGoals :: [Id],                            -- ^ Higher-order arguments that have been synthesized but not yet let-bound
  _lambdaLets :: Map Id (Environment, UProgram),   -- ^ Local function bindings to be checked upon use (in type checking mode)  
  _symbolUseCount :: Map Id Int                    -- ^ Number of times each symbol has been used in the program so far
} deriving (Eq, Ord)

makeLenses ''ExplorerState

-- | Key in the memoization store
data MemoKey = MemoKey {
  keyEnv :: Environment,
  keyTypeArity :: Int,
  keyLastShape :: SType,
  keyState :: ExplorerState,
  keyDepth :: Int
} deriving (Eq, Ord)
instance Pretty MemoKey where
  -- pretty (MemoKey env arity t d st) = pretty env <+> text "|-" <+> hsep (replicate arity (text "? ->")) <+> pretty t <+> text "AT" <+> pretty d
  pretty (MemoKey env arity t st d) = hsep (replicate arity (text "? ->")) <+> pretty t <+> text "AT" <+> pretty d <+> parens (pretty (st ^. typingState . candidates))

-- | Memoization store
type Memo = Map MemoKey [(Environment, RProgram, ExplorerState)]

data PartialKey = PartialKey {
    pKeyContext :: RProgram
} deriving (Eq, Ord)

type PartialMemo = Map PartialKey (Map RProgram (Int, Environment))
-- | Persistent state accross explorations
data PersistentState = PersistentState {
  _termMemo :: Memo,
  _partialFailures :: PartialMemo,
  _typeErrors :: [ErrorMessage]
}

makeLenses ''PersistentState

-- | Computations that explore program space, parametrized by the the horn solver @s@
type Explorer s = StateT ExplorerState (ReaderT (ExplorerParams, TypingParams) (LogicT (StateT PersistentState s)))

-- | 'runExplorer' @eParams tParams initTS go@ : execute exploration @go@ with explorer parameters @eParams@, typing parameters @tParams@ in typing state @initTS@
runExplorer :: MonadHorn s => ExplorerParams -> TypingParams -> TypingState -> Explorer s a -> s (Either ErrorMessage a)
runExplorer eParams tParams initTS go = do
  (ress, (PersistentState _ _ errs)) <- runStateT (observeManyT 1 $ runReaderT (evalStateT go initExplorerState) (eParams, tParams)) (PersistentState Map.empty Map.empty [])
  case ress of
    [] -> return $ Left $ head errs
    (res : _) -> return $ Right res
  where
    initExplorerState = ExplorerState initTS [] [] Map.empty Map.empty

-- | 'generateI' @env t@ : explore all terms that have refined type @t@ in environment @env@
-- (top-down phase of bidirectional typechecking)
generateI :: MonadHorn s => Environment -> RType -> Explorer s RProgram
generateI env t@(FunctionT x tArg tRes) = do
  let ctx = \p -> Program (PFun x p) t
  pBody <- inContext ctx $ generateI (unfoldAllVariables $ addVariable x tArg $ env) tRes
  return $ ctx pBody
generateI env t@(ScalarT _ _) = do
  maEnabled <- asks $ _abduceScrutinees . fst -- Is match abduction enabled?
  d <- asks $ _matchDepth . fst
  maPossible <- runInSolver $ hasPotentialScrutinees env -- Are there any potential scrutinees in scope?
  if maEnabled && d > 0 && maPossible then generateMaybeMatchIf env t else generateMaybeIf env t            

-- | Generate a possibly conditional term type @t@, depending on whether a condition is abduced
generateMaybeIf :: MonadHorn s => Environment -> RType -> Explorer s RProgram
generateMaybeIf env t = ifte generateThen (uncurry $ generateElse env t) (generateMatch env t) -- If at least one solution without a match exists, go with it and continue with the else branch; otherwise try to match
  where
    -- | Guess an E-term and abduce a condition for it
    generateThen = do
      cUnknown <- Unknown Map.empty <$> freshId "C"
      addConstraint $ WellFormedCond env cUnknown
      (_, pThen) <- cut $ generateE (addAssumption cUnknown env) t -- Do not backtrack: if we managed to find a solution for a nonempty subset of inputs, we go with it      
      cond <- conjunction <$> currentValuation cUnknown
      return (cond, pThen)

-- | Proceed after solution @pThen@ has been found under assumption @cond@
generateElse env t cond pThen = if cond == ftrue
  then return pThen -- @pThen@ is valid under no assumptions: return it
  else do -- @pThen@ is valid under a nontrivial assumption, proceed to look for the solution for the rest of the inputs
    pCond <- inContext (\p -> Program (PIf p uHole uHole) t) $ generateCondition env cond
    
    cUnknown <- Unknown Map.empty <$> freshId "C"
    runInSolver $ addFixedUnknown (unknownName cUnknown) (Set.singleton $ fnot cond) -- Create a fixed-valuation unknown to assume @!cond@
    pElse <- optionalInPartial t $ inContext (\p -> Program (PIf pCond pThen p) t) $ generateI (addAssumption cUnknown env) t
    ifM (tryEliminateBranching pElse (runInSolver $ setUnknownRecheck (unknownName cUnknown) Set.empty))
      (return pElse)
      (return $ Program (PIf pCond pThen pElse) t)
            
tryEliminateBranching branch recheck = 
  if isHole branch
      then return False
      else ifte -- If synthesis of the branch succeeded, try to remove the branching construct
            recheck -- Re-check Horn constraints after retracting the branch guard
            (const $ return True) -- constraints still hold: @branch@ is a valid solution overall
            (return False) -- constraints don't hold: the guard is essential
            
generateCondition env fml = do
  conjuncts <- mapM genConjunct allConjuncts
  return $ fmap (flip addRefinement $ valBool |=| fml) (foldl1 conjoin conjuncts)
  where
    allConjuncts = Set.toList $ conjunctsOf fml
    genConjunct c = if isExecutable c
                              then return $ fmlToProgram c
                              else snd <$> cut (generateE env (ScalarT BoolT $ valBool |=| c))
    andSymb = Program (PSymbol $ binOpTokens Map.! And) (toMonotype $ binOpType And)
    conjoin p1 p2 = Program (PApp (Program (PApp andSymb p1) boolAll) p2) boolAll
                
-- | If partial solutions are accepted, try @gen@, and if it fails, just leave a hole of type @t@; otherwise @gen@
optionalInPartial :: MonadHorn s => RType -> Explorer s RProgram -> Explorer s RProgram
optionalInPartial t gen = ifM (asks $ _partialSolution . fst) (ifte gen return (return $ Program PHole t)) gen

-- | Generate a match term of type @t@
generateMatch env t = do
  d <- asks $ _matchDepth . fst
  if d == 0
    then mzero
    else do
      (env', pScrutinee) <- local (over _1 (\params -> set eGuessDepth (view scrutineeDepth params) params))
                                  $ inContext (\p -> Program (PMatch p []) t)
                                  $ generateE env AnyT -- Generate a scrutinee of an arbitrary type

      case typeOf pScrutinee of
        (ScalarT (DatatypeT scrDT _ _) _) -> do -- Type of the scrutinee is a datatype
          let ctors = ((env ^. datatypes) Map.! scrDT) ^. constructors

          let scrutineeSymbols = symbolList pScrutinee
          let isGoodScrutinee = not (null ctors) &&                                               -- Datatype is not abstract
                                (not $ pScrutinee `elem` (env ^. usedScrutinees)) &&              -- Hasn't been scrutinized yet
                                (not $ head scrutineeSymbols `elem` ctors) &&                     -- Is not a value
                                (any (not . flip Set.member (env ^. constants)) scrutineeSymbols) -- Has variables (not just constants)
          guard isGoodScrutinee

          (env'', x) <- toVar pScrutinee (addScrutinee pScrutinee env')
          (pCase, cond) <- cut $ generateFirstCase env'' x pScrutinee t (head ctors)                  -- First case generated separately in an attempt to abduce a condition for the whole match
          pCases <- map fst <$> mapM (cut . generateCase (addAssumption cond env'') x pScrutinee t) (tail ctors)  -- Generate a case for each of the remaining constructors under the assumption
          let pThen = Program (PMatch pScrutinee (pCase : pCases)) t
          generateElse env t cond pThen                                                               -- Generate the else branch

        _ -> mzero -- Type of the scrutinee is not a datatype: it cannot be used in a match
        
generateFirstCase env scrVar pScrutinee t consName = do
  case Map.lookup consName (allSymbols env) of
    Nothing -> error $ show $ text "Datatype constructor" <+> text consName <+> text "not found in the environment" <+> pretty env
    Just consSch -> do
      consT <- instantiate env consSch True []
      runInSolver $ matchConsType (lastType consT) (typeOf pScrutinee)
      consT' <- runInSolver $ currentAssignment consT
      binders <- replicateM (arity consT') (freshVar env "x")
      (syms, ass) <- caseSymbols env scrVar binders consT'
      let caseEnv = foldr (uncurry addVariable) (addAssumption ass env) syms

      ifte  (do -- Try to find a vacuousness condition:
              deadUnknown <- Unknown Map.empty <$> freshId "C"
              addConstraint $ WellFormedCond env deadUnknown
              err <- inContext (\p -> Program (PMatch pScrutinee [Case consName binders p]) t) $ generateError (addAssumption deadUnknown caseEnv)
              deadValuation <- currentValuation deadUnknown
              return (err, conjunction deadValuation)) 
            (\(err, deadCond) -> return $ (Case consName binders err, deadCond)) 
            (do
              pCaseExpr <- local (over (_1 . matchDepth) (-1 +)) 
                            $ inContext (\p -> Program (PMatch pScrutinee [Case consName binders p]) t)
                            $ generateI caseEnv t
              return $ (Case consName binders pCaseExpr, ftrue))

-- | Generate the @consName@ case of a match term with scrutinee variable @scrName@ and scrutinee type @scrType@
generateCase  :: MonadHorn s => Environment -> Formula -> RProgram -> RType -> Id -> Explorer s (Case RType, Explorer s ())
generateCase env scrVar pScrutinee t consName = do
  case Map.lookup consName (allSymbols env) of
    Nothing -> error $ show $ text "Datatype constructor" <+> text consName <+> text "not found in the environment" <+> pretty env
    Just consSch -> do
      consT <- instantiate env consSch True []
      runInSolver $ matchConsType (lastType consT) (typeOf pScrutinee)
      consT' <- runInSolver $ currentAssignment consT
      binders <- replicateM (arity consT') (freshVar env "x")
      (syms, ass) <- caseSymbols env scrVar binders consT'      
      unfoldSyms <- asks $ _unfoldLocals . fst
      
      cUnknown <- Unknown Map.empty <$> freshId "C"
      runInSolver $ addFixedUnknown (unknownName cUnknown) (Set.singleton ass) -- Create a fixed-valuation unknown to assume @ass@      
      
      let caseEnv = (if unfoldSyms then unfoldAllVariables else id) $ foldr (uncurry addVariable) (addAssumption cUnknown env) syms
      pCaseExpr <- optionalInPartial t $ local (over (_1 . matchDepth) (-1 +))
                                       $ inContext (\p -> Program (PMatch pScrutinee [Case consName binders p]) t)
                                       $ generateError caseEnv `mplus` generateI caseEnv t
                                       
      let recheck = if disjoint (symbolsOf pCaseExpr) (Set.fromList binders)
                      then runInSolver $ setUnknownRecheck (unknownName cUnknown) Set.empty
                      else mzero
                                       
      return (Case consName binders pCaseExpr, recheck)

-- | 'caseSymbols' @scrutinee binders consT@: a pair that contains (1) a list of bindings of @binders@ to argument types of @consT@
-- and (2) a formula that is the return type of @consT@ applied to @scrutinee@
caseSymbols env x [] (ScalarT _ fml) = let subst = substitute (Map.singleton valueVarName x) in
  return ([], subst fml)
caseSymbols env x (name : names) (FunctionT y tArg tRes) = do
  (syms, ass) <- caseSymbols env x names (renameVar (isBound env) y name tArg tRes)
  return ((name, tArg) : syms, ass)  

-- | Generate a possibly conditional possibly match term, depending on which conditions are abduced
generateMaybeMatchIf :: MonadHorn s => Environment -> RType -> Explorer s RProgram
generateMaybeMatchIf env t = (generateOneBranch >>= generateOtherBranches) `mplus` (generateMatch env t) -- might need to backtrack a successful match due to match depth limitation
  where
    -- | Guess an E-term and abduce a condition and a match-condition for it
    generateOneBranch = do
      matchUnknown <- Unknown Map.empty <$> freshId "M"
      addConstraint $ WellFormedMatchCond env matchUnknown
      condUnknown <- Unknown Map.empty <$> freshId "C"
      addConstraint $ WellFormedCond env condUnknown
      cut $ do
        p0 <- generateEOrError (addAssumption matchUnknown . addAssumption condUnknown $ env) t
        matchValuation <- Set.toList <$> currentValuation matchUnknown
        let matchVars = Set.toList $ Set.unions (map varsOf matchValuation)
        condValuation <- currentValuation condUnknown
        let badError = isError p0 && length matchVars /= 1 -- null matchValuation && (not $ Set.null condValuation) -- Have we abduced a nontrivial vacuousness condition that is not a match branch?
        writeLog 2 $ text "Match valuation" <+> pretty matchValuation <+> if badError then text ": discarding error" else empty
        guard $ not badError -- Such vacuousness conditions are not productive (do not add to the environment assumptions and can be discovered over and over infinitely)        
        let matchConds = map (conjunction . Set.fromList . (\var -> filter (Set.member var . varsOf) matchValuation)) matchVars -- group by vars
        d <- asks $ _matchDepth . fst -- Backtrack if too many matches, maybe we can find a solution with fewer
        guard $ length matchConds <= d
        return (matchConds, conjunction condValuation, p0)
        
    generateEOrError env typ = generateError env `mplus` (snd <$> generateE env typ)

    -- | Proceed after solution @p0@ has been found under assumption @cond@ and match-assumption @matchCond@
    generateOtherBranches (matchConds, cond, p0) = do
      pThen <- cut $ generateMatchesFor (addAssumption cond env) matchConds p0 t
      generateElse env t cond pThen

    generateMatchesFor env [] pBaseCase t = return pBaseCase
    generateMatchesFor env (matchCond : rest) pBaseCase t = do
      let (Binary Eq matchVar@(Var _ x) (Cons _ c _)) = matchCond
      let scrT@(ScalarT (DatatypeT scrDT _ _) _) = toMonotype $ symbolsOfArity 0 env Map.! x
      let pScrutinee = Program (PSymbol x) scrT
      let ctors = ((env ^. datatypes) Map.! scrDT) ^. constructors
      let env' = addScrutinee pScrutinee env
      pBaseCase' <- cut $ inContext (\p -> Program (PMatch pScrutinee [Case c [] p]) t) $
                            generateMatchesFor (addAssumption matchCond env') rest pBaseCase t
                            
      let genOtherCases previousCases ctors = 
            case ctors of
              [] -> return $ Program (PMatch pScrutinee previousCases) t
              (ctor:rest) -> do
                (c, recheck) <- cut $ generateCase env' matchVar pScrutinee t ctor
                ifM (tryEliminateBranching (expr c) recheck)
                  (return $ expr c)
                  (genOtherCases (previousCases ++ [c]) rest)
                            
      genOtherCases [Case c [] pBaseCase] (delete c ctors)

-- | 'generateE' @env typ@ : explore all elimination terms of type @typ@ in environment @env@
-- (bottom-up phase of bidirectional typechecking)
generateE :: MonadHorn s => Environment -> RType -> Explorer s (Environment, RProgram)
generateE env typ = do
  d <- asks $ _eGuessDepth . fst
  (finalEnv, Program pTerm pTyp) <- generateEUpTo env typ d
<<<<<<< HEAD
  pTyp' <- runInSolver $ solveTypeConstraints >> currentAssignment pTyp
=======
  pTyp' <- runInSolver $ currentAssignment pTyp
>>>>>>> eaf68b60
  pTerm' <- addLambdaLets pTyp' (Program pTerm pTyp')
  return (finalEnv, pTerm')
  where
    addLambdaLets t body = do
      newGoals <- use newAuxGoals      
      newAuxGoals .= []
      return $ foldr (\f p -> Program (PLet f uHole p) t) body newGoals
  
-- | 'generateEUpTo' @env typ d@ : explore all applications of type shape @shape typ@ in environment @env@ of depth up to @d@
generateEUpTo :: MonadHorn s => Environment -> RType -> Int -> Explorer s (Environment, RProgram)
generateEUpTo env typ d = msum $ map (generateEAt env typ) [0..d]

-- | 'generateEAt' @env typ d@ : explore all applications of type shape @shape typ@ in environment @env@ of depth exactly to @d@
generateEAt :: MonadHorn s => Environment -> RType -> Int -> Explorer s (Environment, RProgram)
generateEAt _ _ d | d < 0 = mzero
generateEAt env typ d = do
  useMem <- asks $ (_useMemoization . fst)
  if not useMem || d == 0
    then do -- Do not use memoization
      (envFinal, p) <- enumerateAt env typ d
      checkE envFinal typ p
      return (envFinal, p)
    else do -- Try to fetch from memoization store
      startState <- get
      let tass = startState ^. typingState . typeAssignment
      let memoKey = MemoKey env (arity typ) (shape $ typeSubstitute tass (lastType typ)) startState d
      startMemo <- getMemo
      case Map.lookup memoKey startMemo of
        Just results -> do -- Found memoizaed results: fetch
          writeLog 3 (text "Fetching for:" <+> pretty memoKey $+$
                      text "Result:" $+$ vsep (map (\(env', p, _) -> pretty p) results))
          msum $ map applyMemoized results
        Nothing -> do -- Nothing found: enumerate and memoize
          writeLog 3 (text "Nothing found for:" <+> pretty memoKey)
          (envFinal, p) <- enumerateAt env typ d

          memo <- getMemo
          finalState <- get
          let memo' = Map.insertWith (flip (++)) memoKey [(envFinal, p, finalState)] memo
          writeLog 3 (text "Memoizing for:" <+> pretty memoKey <+> pretty p <+> text "::" <+> pretty (typeOf p))

          putMemo memo'

          checkE envFinal typ p
          return (envFinal, p)
  where
    applyMemoized (finalEnv, p, finalState) = do
      put finalState
      let env' = joinEnv env finalEnv
      checkE env' typ p
      return (env', p)

    joinEnv currentEnv memoEnv = over ghosts (Map.union (memoEnv ^. ghosts)) currentEnv

-- | Perform a gradual check that @p@ has type @typ@ in @env@:
-- if @p@ is a scalar, perform a full subtyping check;
-- if @p@ is a (partially applied) function, check as much as possible with unknown arguments
checkE :: MonadHorn s => Environment -> RType -> RProgram -> Explorer s ()
checkE env typ p@(Program pTerm pTyp) = do
  ctx <- asks $ _context . fst
  writeLog 1 $ text "Checking" <+> pretty p <+> text "::" <+> pretty typ <+> text "in" $+$ pretty (ctx (untyped PHole))
  
  -- ifM (asks $ _symmetryReduction . fst) checkSymmetry (return ())
  
  addConstraint $ Subtype env pTyp typ False
  when (arity typ > 0) $
    ifM (asks $ _consistencyChecking . fst) (addConstraint $ Subtype env pTyp typ True) (return ()) -- add constraint that t and tFun be consistent (i.e. not provably disjoint)
  fTyp <- runInSolver $ finalizeType typ
  pos <- asks $ _sourcePos . fst
  typingState . errorContext .= (pos, text "when checking" </> pretty p </> text "::" </> pretty fTyp </> text "in" $+$ pretty (ctx p))
  solveIncrementally
  typingState . errorContext .= (noPos, empty)
    where      
      unknownId :: Formula -> Maybe Id
      unknownId (Unknown _ i) = Just i
      unknownId _ = Nothing

<<<<<<< HEAD
      checkSymmetry = do
        ctx <- asks $ _context . fst
        let fixedContext = ctx (untyped PHole)
        if arity typ > 0
          then do
              let partialKey = PartialKey fixedContext
              startPartials <- getPartials
              let pastPartials = Map.findWithDefault Map.empty partialKey startPartials
              let (myCount, _) = Map.findWithDefault (0, env) p pastPartials
              let repeatPartials = filter (\(key, (count, _)) -> count > myCount) $ Map.toList pastPartials

              -- Turn off all qualifiers that abduction might be performed on.
              -- TODO: Find a better way to turn off abduction.
              solverState <- get
              let qmap = Map.map id $ solverState ^. typingState ^. qualifierMap
              let qualifiersToBlock = map unknownId $ Set.toList (env ^. assumptions)
              typingState . qualifierMap .= Map.mapWithKey (\key val -> if elem (Just key) qualifiersToBlock then QSpace [] 0 else val) qmap

              writeLog 1 $ text "Checking" <+> pretty pTyp <+> text "doesn't match any of"
              writeLog 1 $ pretty repeatPartials <+> text "where myCount is" <+> pretty myCount

              -- Check that pTyp is not a supertype of any prior programs.
              mapM_ (\(op@(Program _ oldTyp), (_, oldEnv)) ->
                               ifte (solveLocally $ Subtype (combineEnv env oldEnv) oldTyp pTyp False)
                               (\_ -> do
                                    writeLog 1 $ text "Supertype as failed predecessor:" <+> pretty pTyp <+> text "with" <+> pretty oldTyp
                                    writeLog 1 $ text "Current program:" <+> pretty p <+> text "Old program:" <+> pretty op
                                    writeLog 1 $ text "Context:" <+> pretty fixedContext
                                    typingState . qualifierMap .= qmap
                                    mzero)
                               (return ())) repeatPartials

              let newCount = 1 + myCount
              let newPartials = Map.insert p (newCount, env) pastPartials
              let newPartialMap = Map.insert partialKey newPartials startPartials
              putPartials newPartialMap

              typingState . qualifierMap .= qmap
          else return ()

      combineEnv :: Environment -> Environment -> Environment
      combineEnv env oldEnv =
        env {_ghosts = Map.union (_ghosts env) (_ghosts oldEnv)}
=======
      -- checkSymmetry = do
        -- ctx <- asks $ _context . fst
        -- let fixedContext = ctx (untyped PHole)
        -- if arity typ > 0
          -- then do
              -- let partialKey = PartialKey fixedContext
              -- startPartials <- getPartials
              -- let pastPartials = Map.findWithDefault Map.empty partialKey startPartials
              -- let (myCount, _) = Map.findWithDefault (0, env) p pastPartials
              -- let repeatPartials = filter (\(key, (count, _)) -> count > myCount) $ Map.toList pastPartials

              -- -- Turn off all qualifiers that abduction might be performed on.
              -- -- TODO: Find a better way to turn off abduction.
              -- solverState <- get
              -- let qmap = Map.map id $ solverState ^. typingState ^. qualifierMap
              -- let qualifiersToBlock = map unknownId $ Set.toList (env ^. assumptions)
              -- typingState . qualifierMap .= Map.mapWithKey (\key val -> if elem (Just key) qualifiersToBlock then QSpace [] 0 else val) qmap

              -- writeLog 1 $ text "Checking" <+> pretty pTyp <+> text "doesn't match any of"
              -- writeLog 1 $ pretty repeatPartials <+> text "where myCount is" <+> pretty myCount

              -- -- Check that pTyp is not a supertype of any prior programs.
              -- mapM_ (\(op@(Program _ oldTyp), (_, oldEnv)) ->
                               -- ifte (solveLocally $ Subtype (combineEnv env oldEnv) oldTyp pTyp False)
                               -- (\_ -> do
                                    -- writeLog 1 $ text "Supertype as failed predecessor:" <+> pretty pTyp <+> text "with" <+> pretty oldTyp
                                    -- writeLog 1 $ text "Current program:" <+> pretty p <+> text "Old program:" <+> pretty op
                                    -- writeLog 1 $ text "Context:" <+> pretty fixedContext
                                    -- typingState . qualifierMap .= qmap
                                    -- mzero)
                               -- (return ())) repeatPartials

              -- let newCount = 1 + myCount
              -- let newPartials = Map.insert p (newCount, env) pastPartials
              -- let newPartialMap = Map.insert partialKey newPartials startPartials
              -- putPartials newPartialMap

              -- typingState . qualifierMap .= qmap
          -- else return ()

      -- combineEnv :: Environment -> Environment -> Environment
      -- combineEnv env oldEnv =
        -- env {_ghosts = Map.union (_ghosts env) (_ghosts oldEnv)}
>>>>>>> eaf68b60

enumerateAt :: MonadHorn s => Environment -> RType -> Int -> Explorer s (Environment, RProgram)
enumerateAt env typ 0 = do
    let symbols = Map.toList $ symbolsOfArity (arity typ) env
    useCounts <- use symbolUseCount
    let symbols' = if arity typ == 0
                      then sortBy (mappedCompare (\(x, _) -> (Set.member x (env ^. constants), Map.findWithDefault 0 x useCounts))) symbols
                      else sortBy (mappedCompare (\(x, _) -> (not $ Set.member x (env ^. constants), Map.findWithDefault 0 x useCounts))) symbols
    msum $ map pickSymbol symbols'
  where
    pickSymbol (name, sch) = do
      t <- symbolType env name sch
      let p = Program (PSymbol name) t
      writeLog 1 $ text "Trying" <+> pretty p
      symbolUseCount %= Map.insertWith (+) name 1      
      case Map.lookup name (env ^. shapeConstraints) of
        Nothing -> return ()
<<<<<<< HEAD
        Just sc -> solveLocally $ Subtype env (refineBot env $ shape t) (refineTop env sc) False      
=======
        Just sc -> addConstraint $ Subtype env (refineBot $ shape t) (refineTop sc) False      
>>>>>>> eaf68b60
      return (env, p)

    soleConstructor (ScalarT (DatatypeT name _ _) _) = let ctors = _constructors ((env ^. datatypes) Map.! name)
      in if length ctors == 1
          then Just (head ctors, allSymbols env Map.! (head ctors))
          else Nothing
    soleConstructor _ = Nothing
    
enumerateAt env typ d = do
  let maxArity = fst $ Map.findMax (env ^. symbols)
  guard $ arity typ < maxArity
  generateAllApps
  where
    generateAllApps =
      generateApp (\e t -> generateEUpTo e t (d - 1)) (\e t -> generateEAt e t (d - 1)) `mplus`
        generateApp (\e t -> generateEAt e t d) (\e t -> generateEUpTo e t (d - 1))

    generateApp genFun genArg = do
      x <- freshId "X"
      (env', fun) <- inContext (\p -> Program (PApp p uHole) typ)
                            $ genFun env (FunctionT x AnyT typ) -- Find all functions that unify with (? -> typ)
      let FunctionT x tArg tRes = typeOf fun

      (envfinal, pApp) <- if isFunctionType tArg
        then do -- Higher-order argument: its value is not required for the function type, return a placeholder and enqueue an auxiliary goal
          d <- asks $ _auxDepth . fst
          when (d <= 0) $ writeLog 1 (text "Cannot synthesize higher-order argument: no auxiliary functions allowed") >> mzero
          arg <- enqueueGoal env' tArg (untyped PHole) (d - 1)
          newAuxGoals %= (++ [symbolName arg])
          return (env', Program (PApp fun arg) tRes)
        else do -- First-order argument: generate now
          let mbCut = if Set.member x (varsOfType tRes) then id else cut
          (env'', arg) <- local (over (_1 . eGuessDepth) (-1 +))
                            $ inContext (\p -> Program (PApp fun p) tRes)
                            $ mbCut (genArg env' tArg)
          writeLog 2 (text "Synthesized argument" <+> pretty arg <+> text "of type" <+> pretty (typeOf arg))
          (env''', y) <- toVar arg env''
          return (env''', Program (PApp fun arg) (substituteInType (isBound env) (Map.singleton x y) tRes))
      return (envfinal, pApp)
      
-- | Make environment inconsistent (if possible with current unknown assumptions)      
generateError :: MonadHorn s => Environment -> Explorer s RProgram
generateError env = do
  ctx <- asks $ _context . fst  
  writeLog 1 $ text "Checking" <+> pretty errorProgram <+> text "in" $+$ pretty (ctx errorProgram)
  tass <- use (typingState . typeAssignment)
  addConstraint $ Subtype env (int $ conjunction $ Set.fromList $ map trivial (allScalars env tass)) (int ffalse) False
  pos <- asks $ _sourcePos . fst  
  typingState . errorContext .= (pos, text "when checking" </> pretty errorProgram </> text "in" $+$ pretty (ctx errorProgram))
  runInSolver solveTypeConstraints
  typingState . errorContext .= (noPos, empty)
  return errorProgram
  where
    trivial var = var |=| var

-- | 'toVar' @p env@: a variable representing @p@ (can be @p@ itself or a fresh ghost)
toVar (Program (PSymbol name) t) env 
  | not (isConstant name env)  = return (env, Var (toSort $ baseTypeOf t) name)
toVar p@(Program _ t) env = do
  -- let g = show $ plain $ pretty p <> pretty t
  g <- freshId "G"
  return (addGhost g t env, (Var (toSort $ baseTypeOf t) g))

enqueueGoal env typ impl depth = do
  g <- freshVar env "f"
  auxGoals %= ((Goal g env (Monotype typ) impl depth noPos) :)
  return $ Program (PSymbol g) typ

{- Utility -}

-- | Get memoization store
getMemo :: MonadHorn s => Explorer s Memo
getMemo = lift . lift . lift $ use termMemo

-- | Set memoization store
putMemo :: MonadHorn s => Memo -> Explorer s ()
putMemo memo = lift . lift . lift $ termMemo .= memo

getPartials :: MonadHorn s => Explorer s PartialMemo
getPartials = lift . lift . lift $ use partialFailures

putPartials :: MonadHorn s => PartialMemo -> Explorer s ()
putPartials partials = lift . lift . lift $ partialFailures .= partials

throwErrorWithDescription :: MonadHorn s => Doc -> Explorer s a   
throwErrorWithDescription msg = do
  pos <- asks $ _sourcePos . fst
  throwError $ ErrorMessage TypeError pos msg

-- | Record type error and backtrack
throwError :: MonadHorn s => ErrorMessage -> Explorer s a  
throwError e = do
  writeLog 1 $ text "TYPE ERROR:" <+> plain (emDescription e)
  lift . lift . lift $ typeErrors %= (e :)
  mzero
  
-- | Impose typing constraint @c@ on the programs
addConstraint c = typingState %= addTypingConstraint c

-- | Embed a type-constraint checker computation @f@ in the explorer; on type error, record the error and backtrack
runInSolver :: MonadHorn s => TCSolver s a -> Explorer s a
runInSolver f = do
  tParams <- asks snd
  tState <- use typingState  
  res <- lift . lift . lift . lift $ runTCSolver tParams tState f
  case res of
    Left err -> throwError err
    Right (res, st) -> do
      typingState .= st
      return res
      
solveIncrementally :: MonadHorn s => Explorer s ()        
<<<<<<< HEAD
solveIncrementally = ifM (asks $ _incrementalChecking . fst) (runInSolver $ solveTypeConstraints) (return ())

solveLocally :: MonadHorn s => Constraint -> Explorer s ()  
solveLocally c = do
  writeLog 1 (text "Solving Locally" $+$ pretty c)
  oldTC <- use $ typingState . typingConstraints
  -- addConstraint c
  typingState . typingConstraints .= [c]
  runInSolver solveTypeConstraints
  typingState . typingConstraints .= oldTC
=======
solveIncrementally = ifM (asks $ _incrementalChecking . fst) (runInSolver solveTypeConstraints) (return ())
>>>>>>> eaf68b60

freshId :: MonadHorn s => String -> Explorer s String
freshId = runInSolver . TCSolver.freshId

freshVar :: MonadHorn s => Environment -> String -> Explorer s String
freshVar env prefix = runInSolver $ TCSolver.freshVar env prefix

-- | Return the current valuation of @u@;
-- in case there are multiple solutions,
-- order them from weakest to strongest in terms of valuation of @u@ and split the computation
currentValuation :: MonadHorn s => Formula -> Explorer s Valuation
currentValuation u = do
  runInSolver $ solveAllCandidates
  cands <- use (typingState . candidates)
  let candGroups = groupBy (\c1 c2 -> val c1 == val c2) $ sortBy (\c1 c2 -> setCompare (val c1) (val c2)) cands
  msum $ map pickCandidiate candGroups
  where
    val c = valuation (solution c) u
    pickCandidiate cands' = do
      typingState . candidates .= cands'
      return $ val (head cands')  

-- currentValuation u = do
  -- (first : rest) <- use (typingState . candidates)
  -- pickFirst first `mplus` pickRest rest
  -- where
    -- val c = valuation (solution c) u
    -- pickFirst first = do
      -- typingState . candidates .= [first]
      -- return $ val first
    -- pickRest rest = do
      -- typingState . candidates .= rest
      -- runInSolver solveTypeConstraints
      -- currentValuation u      

inContext ctx f = local (over (_1 . context) (. ctx)) f
    
-- | Replace all bound type and predicate variables with fresh free variables
-- (if @top@ is @False@, instantiate with bottom refinements instead of top refinements)
instantiate :: MonadHorn s => Environment -> RSchema -> Bool -> [Id] -> Explorer s RType
instantiate env sch top argNames = do
  t <- instantiate' Map.empty Map.empty sch
  writeLog 2 (text "INSTANTIATE" <+> pretty sch $+$ text "INTO" <+> pretty t)
  return t
  where
    instantiate' subst pSubst (ForallT a sch) = do
      a' <- freshId "A"
      addConstraint $ WellFormed env (vart a' ftrue)
      instantiate' (Map.insert a (vart a' (BoolLit top)) subst) pSubst sch
    instantiate' subst pSubst (ForallP (PredSig p argSorts _) sch) = do
      let argSorts' = map (sortSubstitute (asSortSubst subst)) argSorts
      fml <- if top
              then do
                p' <- freshId (map toUpper p)
                addConstraint $ WellFormedPredicate env argSorts' p'
                return $ Pred BoolS p' (zipWith Var argSorts' deBrujns)
              else return ffalse
      instantiate' subst (Map.insert p fml pSubst) sch        
    instantiate' subst pSubst (Monotype t) = go subst pSubst argNames t
    go subst pSubst argNames (FunctionT x tArg tRes) = do
      x' <- case argNames of
              [] -> freshVar env "x"
              (argName : _) -> return argName
      liftM2 (FunctionT x') (go subst pSubst [] tArg) (go subst pSubst (drop 1 argNames) (renameVar (isBoundTV subst) x x' tArg tRes))
    go subst pSubst _ t = return $ typeSubstitutePred pSubst . typeSubstitute subst $ t
    isBoundTV subst a = (a `Map.member` subst) || (a `elem` (env ^. boundTypeVars))
    
<<<<<<< HEAD
symbolType env x t@(ScalarT b _)
  | isLiteral x = t -- x is a literal of a primitive type, it's type is precise
  | isTypeName x = t -- x is a constructor, it's type is precise 
  | Set.null (typeVarsOf t Set.\\ Set.fromList (env ^. boundTypeVars)) = ScalarT b (varRefinement x (toSort b)) -- x is a scalar variable or monomorphic scalar constant, use _v = x
  | otherwise = t
symbolType _ _ t = t
=======
symbolType :: MonadHorn s => Environment -> Id -> RSchema -> Explorer s RType
symbolType env x (Monotype t@(ScalarT b _))
    | isLiteral x = return t -- x is a literal of a primitive type, it's type is precise
    | isTypeName x = return t -- x is a constructor, it's type is precise 
    | otherwise = return $ ScalarT b (varRefinement x (toSort b)) -- x is a scalar variable or monomorphic scalar constant, use _v = x
symbolType env _ sch = freshInstance sch
  where
    freshInstance sch = if arity (toMonotype sch) == 0
      then instantiate env sch False [] -- Nullary polymorphic function: it is safe to instantiate it with bottom refinements, since nothing can force the refinements to be weaker
      else instantiate env sch True []
>>>>>>> eaf68b60
  
-- | Perform an exploration, and once it succeeds, do not backtrack it  
cut :: MonadHorn s => Explorer s a -> Explorer s a
cut = once

writeLog level msg = do
  maxLevel <- asks $ _explorerLogLevel . fst
  if level <= maxLevel then traceShow (plain msg) $ return () else return ()
<|MERGE_RESOLUTION|>--- conflicted
+++ resolved
@@ -1,736 +1,661 @@
-{-# LANGUAGE TemplateHaskell, FlexibleContexts, TupleSections #-}
-
--- | Generating synthesis constraints from specifications, qualifiers, and program templates
-module Synquid.Explorer where
-
-import Synquid.Logic
-import Synquid.Type
-import Synquid.Program
-import Synquid.Error
-import Synquid.SolverMonad
-import Synquid.TypeConstraintSolver hiding (freshId, freshVar)
-import qualified Synquid.TypeConstraintSolver as TCSolver (freshId, freshVar)
-import Synquid.Util
-import Synquid.Pretty
-import Synquid.Tokens
-
-import Data.List
-import qualified Data.Set as Set
-import Data.Set (Set)
-import qualified Data.Map as Map
-import Data.Map (Map)
-import Data.Char
-import Control.Monad.Logic
-import Control.Monad.State
-import Control.Monad.Reader
-import Control.Applicative hiding (empty)
-import Control.Lens
-import Debug.Trace
-
-{- Interface -}
-
--- | Choices for the type of terminating fixpoint operator
-data FixpointStrategy =
-    DisableFixpoint   -- ^ Do not use fixpoint
-  | FirstArgument     -- ^ Fixpoint decreases the first well-founded argument
-  | AllArguments      -- ^ Fixpoint decreases the lexicographical tuple of all well-founded argument in declaration order
-  | Nonterminating    -- ^ Fixpoint without termination check
-
--- | Choices for the order of e-term enumeration
-data PickSymbolStrategy = PickDepthFirst | PickInterleave
-
--- | Parameters of program exploration
-data ExplorerParams = ExplorerParams {
-  _eGuessDepth :: Int,                    -- ^ Maximum depth of application trees
-  _scrutineeDepth :: Int,                 -- ^ Maximum depth of application trees inside match scrutinees
-  _matchDepth :: Int,                     -- ^ Maximum nesting level of matches
-  _auxDepth :: Int,                       -- ^ Maximum nesting level of auxiliary functions (lambdas used as arguments)
-  _fixStrategy :: FixpointStrategy,       -- ^ How to generate terminating fixpoints
-  _polyRecursion :: Bool,                 -- ^ Enable polymorphic recursion?
-  _predPolyRecursion :: Bool,             -- ^ Enable recursion polymorphic in abstract predicates?
-  _abduceScrutinees :: Bool,              -- ^ Should we match eagerly on all unfolded variables?
-  _unfoldLocals :: Bool,                  -- ^ Unfold binders introduced by matching (to use them in match abduction)?
-  _partialSolution :: Bool,               -- ^ Should implementations that only cover part of the input space be accepted?
-  _incrementalChecking :: Bool,           -- ^ Solve subtyping constraints during the bottom-up phase
-  _consistencyChecking :: Bool,           -- ^ Check consistency of function's type with the goal before exploring arguments?
-  _context :: RProgram -> RProgram,       -- ^ Context in which subterm is currently being generated (used only for logging and symmetry reduction)
-  _useMemoization :: Bool,                -- ^ Should enumerated terms be memoized?
-  _symmetryReduction :: Bool,             -- ^ Should partial applications be memoized to check for redundancy?
-  _sourcePos :: SourcePos,                -- ^ Source position of the current goal
-  _explorerLogLevel :: Int                -- ^ How verbose logging is
-} 
-
-makeLenses ''ExplorerParams
-
--- | State of program exploration
-data ExplorerState = ExplorerState {
-  _typingState :: TypingState,                     -- ^ Type-checking state
-  _auxGoals :: [Goal],                             -- ^ Subterms to be synthesized independently
-  _newAuxGoals :: [Id],                            -- ^ Higher-order arguments that have been synthesized but not yet let-bound
-  _lambdaLets :: Map Id (Environment, UProgram),   -- ^ Local function bindings to be checked upon use (in type checking mode)  
-  _symbolUseCount :: Map Id Int                    -- ^ Number of times each symbol has been used in the program so far
-} deriving (Eq, Ord)
-
-makeLenses ''ExplorerState
-
--- | Key in the memoization store
-data MemoKey = MemoKey {
-  keyEnv :: Environment,
-  keyTypeArity :: Int,
-  keyLastShape :: SType,
-  keyState :: ExplorerState,
-  keyDepth :: Int
-} deriving (Eq, Ord)
-instance Pretty MemoKey where
-  -- pretty (MemoKey env arity t d st) = pretty env <+> text "|-" <+> hsep (replicate arity (text "? ->")) <+> pretty t <+> text "AT" <+> pretty d
-  pretty (MemoKey env arity t st d) = hsep (replicate arity (text "? ->")) <+> pretty t <+> text "AT" <+> pretty d <+> parens (pretty (st ^. typingState . candidates))
-
--- | Memoization store
-type Memo = Map MemoKey [(Environment, RProgram, ExplorerState)]
-
-data PartialKey = PartialKey {
-    pKeyContext :: RProgram
-} deriving (Eq, Ord)
-
-type PartialMemo = Map PartialKey (Map RProgram (Int, Environment))
--- | Persistent state accross explorations
-data PersistentState = PersistentState {
-  _termMemo :: Memo,
-  _partialFailures :: PartialMemo,
-  _typeErrors :: [ErrorMessage]
-}
-
-makeLenses ''PersistentState
-
--- | Computations that explore program space, parametrized by the the horn solver @s@
-type Explorer s = StateT ExplorerState (ReaderT (ExplorerParams, TypingParams) (LogicT (StateT PersistentState s)))
-
--- | 'runExplorer' @eParams tParams initTS go@ : execute exploration @go@ with explorer parameters @eParams@, typing parameters @tParams@ in typing state @initTS@
-runExplorer :: MonadHorn s => ExplorerParams -> TypingParams -> TypingState -> Explorer s a -> s (Either ErrorMessage a)
-runExplorer eParams tParams initTS go = do
-  (ress, (PersistentState _ _ errs)) <- runStateT (observeManyT 1 $ runReaderT (evalStateT go initExplorerState) (eParams, tParams)) (PersistentState Map.empty Map.empty [])
-  case ress of
-    [] -> return $ Left $ head errs
-    (res : _) -> return $ Right res
-  where
-    initExplorerState = ExplorerState initTS [] [] Map.empty Map.empty
-
--- | 'generateI' @env t@ : explore all terms that have refined type @t@ in environment @env@
--- (top-down phase of bidirectional typechecking)
-generateI :: MonadHorn s => Environment -> RType -> Explorer s RProgram
-generateI env t@(FunctionT x tArg tRes) = do
-  let ctx = \p -> Program (PFun x p) t
-  pBody <- inContext ctx $ generateI (unfoldAllVariables $ addVariable x tArg $ env) tRes
-  return $ ctx pBody
-generateI env t@(ScalarT _ _) = do
-  maEnabled <- asks $ _abduceScrutinees . fst -- Is match abduction enabled?
-  d <- asks $ _matchDepth . fst
-  maPossible <- runInSolver $ hasPotentialScrutinees env -- Are there any potential scrutinees in scope?
-  if maEnabled && d > 0 && maPossible then generateMaybeMatchIf env t else generateMaybeIf env t            
-
--- | Generate a possibly conditional term type @t@, depending on whether a condition is abduced
-generateMaybeIf :: MonadHorn s => Environment -> RType -> Explorer s RProgram
-generateMaybeIf env t = ifte generateThen (uncurry $ generateElse env t) (generateMatch env t) -- If at least one solution without a match exists, go with it and continue with the else branch; otherwise try to match
-  where
-    -- | Guess an E-term and abduce a condition for it
-    generateThen = do
-      cUnknown <- Unknown Map.empty <$> freshId "C"
-      addConstraint $ WellFormedCond env cUnknown
-      (_, pThen) <- cut $ generateE (addAssumption cUnknown env) t -- Do not backtrack: if we managed to find a solution for a nonempty subset of inputs, we go with it      
-      cond <- conjunction <$> currentValuation cUnknown
-      return (cond, pThen)
-
--- | Proceed after solution @pThen@ has been found under assumption @cond@
-generateElse env t cond pThen = if cond == ftrue
-  then return pThen -- @pThen@ is valid under no assumptions: return it
-  else do -- @pThen@ is valid under a nontrivial assumption, proceed to look for the solution for the rest of the inputs
-    pCond <- inContext (\p -> Program (PIf p uHole uHole) t) $ generateCondition env cond
-    
-    cUnknown <- Unknown Map.empty <$> freshId "C"
-    runInSolver $ addFixedUnknown (unknownName cUnknown) (Set.singleton $ fnot cond) -- Create a fixed-valuation unknown to assume @!cond@
-    pElse <- optionalInPartial t $ inContext (\p -> Program (PIf pCond pThen p) t) $ generateI (addAssumption cUnknown env) t
-    ifM (tryEliminateBranching pElse (runInSolver $ setUnknownRecheck (unknownName cUnknown) Set.empty))
-      (return pElse)
-      (return $ Program (PIf pCond pThen pElse) t)
-            
-tryEliminateBranching branch recheck = 
-  if isHole branch
-      then return False
-      else ifte -- If synthesis of the branch succeeded, try to remove the branching construct
-            recheck -- Re-check Horn constraints after retracting the branch guard
-            (const $ return True) -- constraints still hold: @branch@ is a valid solution overall
-            (return False) -- constraints don't hold: the guard is essential
-            
-generateCondition env fml = do
-  conjuncts <- mapM genConjunct allConjuncts
-  return $ fmap (flip addRefinement $ valBool |=| fml) (foldl1 conjoin conjuncts)
-  where
-    allConjuncts = Set.toList $ conjunctsOf fml
-    genConjunct c = if isExecutable c
-                              then return $ fmlToProgram c
-                              else snd <$> cut (generateE env (ScalarT BoolT $ valBool |=| c))
-    andSymb = Program (PSymbol $ binOpTokens Map.! And) (toMonotype $ binOpType And)
-    conjoin p1 p2 = Program (PApp (Program (PApp andSymb p1) boolAll) p2) boolAll
-                
--- | If partial solutions are accepted, try @gen@, and if it fails, just leave a hole of type @t@; otherwise @gen@
-optionalInPartial :: MonadHorn s => RType -> Explorer s RProgram -> Explorer s RProgram
-optionalInPartial t gen = ifM (asks $ _partialSolution . fst) (ifte gen return (return $ Program PHole t)) gen
-
--- | Generate a match term of type @t@
-generateMatch env t = do
-  d <- asks $ _matchDepth . fst
-  if d == 0
-    then mzero
-    else do
-      (env', pScrutinee) <- local (over _1 (\params -> set eGuessDepth (view scrutineeDepth params) params))
-                                  $ inContext (\p -> Program (PMatch p []) t)
-                                  $ generateE env AnyT -- Generate a scrutinee of an arbitrary type
-
-      case typeOf pScrutinee of
-        (ScalarT (DatatypeT scrDT _ _) _) -> do -- Type of the scrutinee is a datatype
-          let ctors = ((env ^. datatypes) Map.! scrDT) ^. constructors
-
-          let scrutineeSymbols = symbolList pScrutinee
-          let isGoodScrutinee = not (null ctors) &&                                               -- Datatype is not abstract
-                                (not $ pScrutinee `elem` (env ^. usedScrutinees)) &&              -- Hasn't been scrutinized yet
-                                (not $ head scrutineeSymbols `elem` ctors) &&                     -- Is not a value
-                                (any (not . flip Set.member (env ^. constants)) scrutineeSymbols) -- Has variables (not just constants)
-          guard isGoodScrutinee
-
-          (env'', x) <- toVar pScrutinee (addScrutinee pScrutinee env')
-          (pCase, cond) <- cut $ generateFirstCase env'' x pScrutinee t (head ctors)                  -- First case generated separately in an attempt to abduce a condition for the whole match
-          pCases <- map fst <$> mapM (cut . generateCase (addAssumption cond env'') x pScrutinee t) (tail ctors)  -- Generate a case for each of the remaining constructors under the assumption
-          let pThen = Program (PMatch pScrutinee (pCase : pCases)) t
-          generateElse env t cond pThen                                                               -- Generate the else branch
-
-        _ -> mzero -- Type of the scrutinee is not a datatype: it cannot be used in a match
-        
-generateFirstCase env scrVar pScrutinee t consName = do
-  case Map.lookup consName (allSymbols env) of
-    Nothing -> error $ show $ text "Datatype constructor" <+> text consName <+> text "not found in the environment" <+> pretty env
-    Just consSch -> do
-      consT <- instantiate env consSch True []
-      runInSolver $ matchConsType (lastType consT) (typeOf pScrutinee)
-      consT' <- runInSolver $ currentAssignment consT
-      binders <- replicateM (arity consT') (freshVar env "x")
-      (syms, ass) <- caseSymbols env scrVar binders consT'
-      let caseEnv = foldr (uncurry addVariable) (addAssumption ass env) syms
-
-      ifte  (do -- Try to find a vacuousness condition:
-              deadUnknown <- Unknown Map.empty <$> freshId "C"
-              addConstraint $ WellFormedCond env deadUnknown
-              err <- inContext (\p -> Program (PMatch pScrutinee [Case consName binders p]) t) $ generateError (addAssumption deadUnknown caseEnv)
-              deadValuation <- currentValuation deadUnknown
-              return (err, conjunction deadValuation)) 
-            (\(err, deadCond) -> return $ (Case consName binders err, deadCond)) 
-            (do
-              pCaseExpr <- local (over (_1 . matchDepth) (-1 +)) 
-                            $ inContext (\p -> Program (PMatch pScrutinee [Case consName binders p]) t)
-                            $ generateI caseEnv t
-              return $ (Case consName binders pCaseExpr, ftrue))
-
--- | Generate the @consName@ case of a match term with scrutinee variable @scrName@ and scrutinee type @scrType@
-generateCase  :: MonadHorn s => Environment -> Formula -> RProgram -> RType -> Id -> Explorer s (Case RType, Explorer s ())
-generateCase env scrVar pScrutinee t consName = do
-  case Map.lookup consName (allSymbols env) of
-    Nothing -> error $ show $ text "Datatype constructor" <+> text consName <+> text "not found in the environment" <+> pretty env
-    Just consSch -> do
-      consT <- instantiate env consSch True []
-      runInSolver $ matchConsType (lastType consT) (typeOf pScrutinee)
-      consT' <- runInSolver $ currentAssignment consT
-      binders <- replicateM (arity consT') (freshVar env "x")
-      (syms, ass) <- caseSymbols env scrVar binders consT'      
-      unfoldSyms <- asks $ _unfoldLocals . fst
-      
-      cUnknown <- Unknown Map.empty <$> freshId "C"
-      runInSolver $ addFixedUnknown (unknownName cUnknown) (Set.singleton ass) -- Create a fixed-valuation unknown to assume @ass@      
-      
-      let caseEnv = (if unfoldSyms then unfoldAllVariables else id) $ foldr (uncurry addVariable) (addAssumption cUnknown env) syms
-      pCaseExpr <- optionalInPartial t $ local (over (_1 . matchDepth) (-1 +))
-                                       $ inContext (\p -> Program (PMatch pScrutinee [Case consName binders p]) t)
-                                       $ generateError caseEnv `mplus` generateI caseEnv t
-                                       
-      let recheck = if disjoint (symbolsOf pCaseExpr) (Set.fromList binders)
-                      then runInSolver $ setUnknownRecheck (unknownName cUnknown) Set.empty
-                      else mzero
-                                       
-      return (Case consName binders pCaseExpr, recheck)
-
--- | 'caseSymbols' @scrutinee binders consT@: a pair that contains (1) a list of bindings of @binders@ to argument types of @consT@
--- and (2) a formula that is the return type of @consT@ applied to @scrutinee@
-caseSymbols env x [] (ScalarT _ fml) = let subst = substitute (Map.singleton valueVarName x) in
-  return ([], subst fml)
-caseSymbols env x (name : names) (FunctionT y tArg tRes) = do
-  (syms, ass) <- caseSymbols env x names (renameVar (isBound env) y name tArg tRes)
-  return ((name, tArg) : syms, ass)  
-
--- | Generate a possibly conditional possibly match term, depending on which conditions are abduced
-generateMaybeMatchIf :: MonadHorn s => Environment -> RType -> Explorer s RProgram
-generateMaybeMatchIf env t = (generateOneBranch >>= generateOtherBranches) `mplus` (generateMatch env t) -- might need to backtrack a successful match due to match depth limitation
-  where
-    -- | Guess an E-term and abduce a condition and a match-condition for it
-    generateOneBranch = do
-      matchUnknown <- Unknown Map.empty <$> freshId "M"
-      addConstraint $ WellFormedMatchCond env matchUnknown
-      condUnknown <- Unknown Map.empty <$> freshId "C"
-      addConstraint $ WellFormedCond env condUnknown
-      cut $ do
-        p0 <- generateEOrError (addAssumption matchUnknown . addAssumption condUnknown $ env) t
-        matchValuation <- Set.toList <$> currentValuation matchUnknown
-        let matchVars = Set.toList $ Set.unions (map varsOf matchValuation)
-        condValuation <- currentValuation condUnknown
-        let badError = isError p0 && length matchVars /= 1 -- null matchValuation && (not $ Set.null condValuation) -- Have we abduced a nontrivial vacuousness condition that is not a match branch?
-        writeLog 2 $ text "Match valuation" <+> pretty matchValuation <+> if badError then text ": discarding error" else empty
-        guard $ not badError -- Such vacuousness conditions are not productive (do not add to the environment assumptions and can be discovered over and over infinitely)        
-        let matchConds = map (conjunction . Set.fromList . (\var -> filter (Set.member var . varsOf) matchValuation)) matchVars -- group by vars
-        d <- asks $ _matchDepth . fst -- Backtrack if too many matches, maybe we can find a solution with fewer
-        guard $ length matchConds <= d
-        return (matchConds, conjunction condValuation, p0)
-        
-    generateEOrError env typ = generateError env `mplus` (snd <$> generateE env typ)
-
-    -- | Proceed after solution @p0@ has been found under assumption @cond@ and match-assumption @matchCond@
-    generateOtherBranches (matchConds, cond, p0) = do
-      pThen <- cut $ generateMatchesFor (addAssumption cond env) matchConds p0 t
-      generateElse env t cond pThen
-
-    generateMatchesFor env [] pBaseCase t = return pBaseCase
-    generateMatchesFor env (matchCond : rest) pBaseCase t = do
-      let (Binary Eq matchVar@(Var _ x) (Cons _ c _)) = matchCond
-      let scrT@(ScalarT (DatatypeT scrDT _ _) _) = toMonotype $ symbolsOfArity 0 env Map.! x
-      let pScrutinee = Program (PSymbol x) scrT
-      let ctors = ((env ^. datatypes) Map.! scrDT) ^. constructors
-      let env' = addScrutinee pScrutinee env
-      pBaseCase' <- cut $ inContext (\p -> Program (PMatch pScrutinee [Case c [] p]) t) $
-                            generateMatchesFor (addAssumption matchCond env') rest pBaseCase t
-                            
-      let genOtherCases previousCases ctors = 
-            case ctors of
-              [] -> return $ Program (PMatch pScrutinee previousCases) t
-              (ctor:rest) -> do
-                (c, recheck) <- cut $ generateCase env' matchVar pScrutinee t ctor
-                ifM (tryEliminateBranching (expr c) recheck)
-                  (return $ expr c)
-                  (genOtherCases (previousCases ++ [c]) rest)
-                            
-      genOtherCases [Case c [] pBaseCase] (delete c ctors)
-
--- | 'generateE' @env typ@ : explore all elimination terms of type @typ@ in environment @env@
--- (bottom-up phase of bidirectional typechecking)
-generateE :: MonadHorn s => Environment -> RType -> Explorer s (Environment, RProgram)
-generateE env typ = do
-  d <- asks $ _eGuessDepth . fst
-  (finalEnv, Program pTerm pTyp) <- generateEUpTo env typ d
-<<<<<<< HEAD
-  pTyp' <- runInSolver $ solveTypeConstraints >> currentAssignment pTyp
-=======
-  pTyp' <- runInSolver $ currentAssignment pTyp
->>>>>>> eaf68b60
-  pTerm' <- addLambdaLets pTyp' (Program pTerm pTyp')
-  return (finalEnv, pTerm')
-  where
-    addLambdaLets t body = do
-      newGoals <- use newAuxGoals      
-      newAuxGoals .= []
-      return $ foldr (\f p -> Program (PLet f uHole p) t) body newGoals
-  
--- | 'generateEUpTo' @env typ d@ : explore all applications of type shape @shape typ@ in environment @env@ of depth up to @d@
-generateEUpTo :: MonadHorn s => Environment -> RType -> Int -> Explorer s (Environment, RProgram)
-generateEUpTo env typ d = msum $ map (generateEAt env typ) [0..d]
-
--- | 'generateEAt' @env typ d@ : explore all applications of type shape @shape typ@ in environment @env@ of depth exactly to @d@
-generateEAt :: MonadHorn s => Environment -> RType -> Int -> Explorer s (Environment, RProgram)
-generateEAt _ _ d | d < 0 = mzero
-generateEAt env typ d = do
-  useMem <- asks $ (_useMemoization . fst)
-  if not useMem || d == 0
-    then do -- Do not use memoization
-      (envFinal, p) <- enumerateAt env typ d
-      checkE envFinal typ p
-      return (envFinal, p)
-    else do -- Try to fetch from memoization store
-      startState <- get
-      let tass = startState ^. typingState . typeAssignment
-      let memoKey = MemoKey env (arity typ) (shape $ typeSubstitute tass (lastType typ)) startState d
-      startMemo <- getMemo
-      case Map.lookup memoKey startMemo of
-        Just results -> do -- Found memoizaed results: fetch
-          writeLog 3 (text "Fetching for:" <+> pretty memoKey $+$
-                      text "Result:" $+$ vsep (map (\(env', p, _) -> pretty p) results))
-          msum $ map applyMemoized results
-        Nothing -> do -- Nothing found: enumerate and memoize
-          writeLog 3 (text "Nothing found for:" <+> pretty memoKey)
-          (envFinal, p) <- enumerateAt env typ d
-
-          memo <- getMemo
-          finalState <- get
-          let memo' = Map.insertWith (flip (++)) memoKey [(envFinal, p, finalState)] memo
-          writeLog 3 (text "Memoizing for:" <+> pretty memoKey <+> pretty p <+> text "::" <+> pretty (typeOf p))
-
-          putMemo memo'
-
-          checkE envFinal typ p
-          return (envFinal, p)
-  where
-    applyMemoized (finalEnv, p, finalState) = do
-      put finalState
-      let env' = joinEnv env finalEnv
-      checkE env' typ p
-      return (env', p)
-
-    joinEnv currentEnv memoEnv = over ghosts (Map.union (memoEnv ^. ghosts)) currentEnv
-
--- | Perform a gradual check that @p@ has type @typ@ in @env@:
--- if @p@ is a scalar, perform a full subtyping check;
--- if @p@ is a (partially applied) function, check as much as possible with unknown arguments
-checkE :: MonadHorn s => Environment -> RType -> RProgram -> Explorer s ()
-checkE env typ p@(Program pTerm pTyp) = do
-  ctx <- asks $ _context . fst
-  writeLog 1 $ text "Checking" <+> pretty p <+> text "::" <+> pretty typ <+> text "in" $+$ pretty (ctx (untyped PHole))
-  
-  -- ifM (asks $ _symmetryReduction . fst) checkSymmetry (return ())
-  
-  addConstraint $ Subtype env pTyp typ False
-  when (arity typ > 0) $
-    ifM (asks $ _consistencyChecking . fst) (addConstraint $ Subtype env pTyp typ True) (return ()) -- add constraint that t and tFun be consistent (i.e. not provably disjoint)
-  fTyp <- runInSolver $ finalizeType typ
-  pos <- asks $ _sourcePos . fst
-  typingState . errorContext .= (pos, text "when checking" </> pretty p </> text "::" </> pretty fTyp </> text "in" $+$ pretty (ctx p))
-  solveIncrementally
-  typingState . errorContext .= (noPos, empty)
-    where      
-      unknownId :: Formula -> Maybe Id
-      unknownId (Unknown _ i) = Just i
-      unknownId _ = Nothing
-
-<<<<<<< HEAD
-      checkSymmetry = do
-        ctx <- asks $ _context . fst
-        let fixedContext = ctx (untyped PHole)
-        if arity typ > 0
-          then do
-              let partialKey = PartialKey fixedContext
-              startPartials <- getPartials
-              let pastPartials = Map.findWithDefault Map.empty partialKey startPartials
-              let (myCount, _) = Map.findWithDefault (0, env) p pastPartials
-              let repeatPartials = filter (\(key, (count, _)) -> count > myCount) $ Map.toList pastPartials
-
-              -- Turn off all qualifiers that abduction might be performed on.
-              -- TODO: Find a better way to turn off abduction.
-              solverState <- get
-              let qmap = Map.map id $ solverState ^. typingState ^. qualifierMap
-              let qualifiersToBlock = map unknownId $ Set.toList (env ^. assumptions)
-              typingState . qualifierMap .= Map.mapWithKey (\key val -> if elem (Just key) qualifiersToBlock then QSpace [] 0 else val) qmap
-
-              writeLog 1 $ text "Checking" <+> pretty pTyp <+> text "doesn't match any of"
-              writeLog 1 $ pretty repeatPartials <+> text "where myCount is" <+> pretty myCount
-
-              -- Check that pTyp is not a supertype of any prior programs.
-              mapM_ (\(op@(Program _ oldTyp), (_, oldEnv)) ->
-                               ifte (solveLocally $ Subtype (combineEnv env oldEnv) oldTyp pTyp False)
-                               (\_ -> do
-                                    writeLog 1 $ text "Supertype as failed predecessor:" <+> pretty pTyp <+> text "with" <+> pretty oldTyp
-                                    writeLog 1 $ text "Current program:" <+> pretty p <+> text "Old program:" <+> pretty op
-                                    writeLog 1 $ text "Context:" <+> pretty fixedContext
-                                    typingState . qualifierMap .= qmap
-                                    mzero)
-                               (return ())) repeatPartials
-
-              let newCount = 1 + myCount
-              let newPartials = Map.insert p (newCount, env) pastPartials
-              let newPartialMap = Map.insert partialKey newPartials startPartials
-              putPartials newPartialMap
-
-              typingState . qualifierMap .= qmap
-          else return ()
-
-      combineEnv :: Environment -> Environment -> Environment
-      combineEnv env oldEnv =
-        env {_ghosts = Map.union (_ghosts env) (_ghosts oldEnv)}
-=======
-      -- checkSymmetry = do
-        -- ctx <- asks $ _context . fst
-        -- let fixedContext = ctx (untyped PHole)
-        -- if arity typ > 0
-          -- then do
-              -- let partialKey = PartialKey fixedContext
-              -- startPartials <- getPartials
-              -- let pastPartials = Map.findWithDefault Map.empty partialKey startPartials
-              -- let (myCount, _) = Map.findWithDefault (0, env) p pastPartials
-              -- let repeatPartials = filter (\(key, (count, _)) -> count > myCount) $ Map.toList pastPartials
-
-              -- -- Turn off all qualifiers that abduction might be performed on.
-              -- -- TODO: Find a better way to turn off abduction.
-              -- solverState <- get
-              -- let qmap = Map.map id $ solverState ^. typingState ^. qualifierMap
-              -- let qualifiersToBlock = map unknownId $ Set.toList (env ^. assumptions)
-              -- typingState . qualifierMap .= Map.mapWithKey (\key val -> if elem (Just key) qualifiersToBlock then QSpace [] 0 else val) qmap
-
-              -- writeLog 1 $ text "Checking" <+> pretty pTyp <+> text "doesn't match any of"
-              -- writeLog 1 $ pretty repeatPartials <+> text "where myCount is" <+> pretty myCount
-
-              -- -- Check that pTyp is not a supertype of any prior programs.
-              -- mapM_ (\(op@(Program _ oldTyp), (_, oldEnv)) ->
-                               -- ifte (solveLocally $ Subtype (combineEnv env oldEnv) oldTyp pTyp False)
-                               -- (\_ -> do
-                                    -- writeLog 1 $ text "Supertype as failed predecessor:" <+> pretty pTyp <+> text "with" <+> pretty oldTyp
-                                    -- writeLog 1 $ text "Current program:" <+> pretty p <+> text "Old program:" <+> pretty op
-                                    -- writeLog 1 $ text "Context:" <+> pretty fixedContext
-                                    -- typingState . qualifierMap .= qmap
-                                    -- mzero)
-                               -- (return ())) repeatPartials
-
-              -- let newCount = 1 + myCount
-              -- let newPartials = Map.insert p (newCount, env) pastPartials
-              -- let newPartialMap = Map.insert partialKey newPartials startPartials
-              -- putPartials newPartialMap
-
-              -- typingState . qualifierMap .= qmap
-          -- else return ()
-
-      -- combineEnv :: Environment -> Environment -> Environment
-      -- combineEnv env oldEnv =
-        -- env {_ghosts = Map.union (_ghosts env) (_ghosts oldEnv)}
->>>>>>> eaf68b60
-
-enumerateAt :: MonadHorn s => Environment -> RType -> Int -> Explorer s (Environment, RProgram)
-enumerateAt env typ 0 = do
-    let symbols = Map.toList $ symbolsOfArity (arity typ) env
-    useCounts <- use symbolUseCount
-    let symbols' = if arity typ == 0
-                      then sortBy (mappedCompare (\(x, _) -> (Set.member x (env ^. constants), Map.findWithDefault 0 x useCounts))) symbols
-                      else sortBy (mappedCompare (\(x, _) -> (not $ Set.member x (env ^. constants), Map.findWithDefault 0 x useCounts))) symbols
-    msum $ map pickSymbol symbols'
-  where
-    pickSymbol (name, sch) = do
-      t <- symbolType env name sch
-      let p = Program (PSymbol name) t
-      writeLog 1 $ text "Trying" <+> pretty p
-      symbolUseCount %= Map.insertWith (+) name 1      
-      case Map.lookup name (env ^. shapeConstraints) of
-        Nothing -> return ()
-<<<<<<< HEAD
-        Just sc -> solveLocally $ Subtype env (refineBot env $ shape t) (refineTop env sc) False      
-=======
-        Just sc -> addConstraint $ Subtype env (refineBot $ shape t) (refineTop sc) False      
->>>>>>> eaf68b60
-      return (env, p)
-
-    soleConstructor (ScalarT (DatatypeT name _ _) _) = let ctors = _constructors ((env ^. datatypes) Map.! name)
-      in if length ctors == 1
-          then Just (head ctors, allSymbols env Map.! (head ctors))
-          else Nothing
-    soleConstructor _ = Nothing
-    
-enumerateAt env typ d = do
-  let maxArity = fst $ Map.findMax (env ^. symbols)
-  guard $ arity typ < maxArity
-  generateAllApps
-  where
-    generateAllApps =
-      generateApp (\e t -> generateEUpTo e t (d - 1)) (\e t -> generateEAt e t (d - 1)) `mplus`
-        generateApp (\e t -> generateEAt e t d) (\e t -> generateEUpTo e t (d - 1))
-
-    generateApp genFun genArg = do
-      x <- freshId "X"
-      (env', fun) <- inContext (\p -> Program (PApp p uHole) typ)
-                            $ genFun env (FunctionT x AnyT typ) -- Find all functions that unify with (? -> typ)
-      let FunctionT x tArg tRes = typeOf fun
-
-      (envfinal, pApp) <- if isFunctionType tArg
-        then do -- Higher-order argument: its value is not required for the function type, return a placeholder and enqueue an auxiliary goal
-          d <- asks $ _auxDepth . fst
-          when (d <= 0) $ writeLog 1 (text "Cannot synthesize higher-order argument: no auxiliary functions allowed") >> mzero
-          arg <- enqueueGoal env' tArg (untyped PHole) (d - 1)
-          newAuxGoals %= (++ [symbolName arg])
-          return (env', Program (PApp fun arg) tRes)
-        else do -- First-order argument: generate now
-          let mbCut = if Set.member x (varsOfType tRes) then id else cut
-          (env'', arg) <- local (over (_1 . eGuessDepth) (-1 +))
-                            $ inContext (\p -> Program (PApp fun p) tRes)
-                            $ mbCut (genArg env' tArg)
-          writeLog 2 (text "Synthesized argument" <+> pretty arg <+> text "of type" <+> pretty (typeOf arg))
-          (env''', y) <- toVar arg env''
-          return (env''', Program (PApp fun arg) (substituteInType (isBound env) (Map.singleton x y) tRes))
-      return (envfinal, pApp)
-      
--- | Make environment inconsistent (if possible with current unknown assumptions)      
-generateError :: MonadHorn s => Environment -> Explorer s RProgram
-generateError env = do
-  ctx <- asks $ _context . fst  
-  writeLog 1 $ text "Checking" <+> pretty errorProgram <+> text "in" $+$ pretty (ctx errorProgram)
-  tass <- use (typingState . typeAssignment)
-  addConstraint $ Subtype env (int $ conjunction $ Set.fromList $ map trivial (allScalars env tass)) (int ffalse) False
-  pos <- asks $ _sourcePos . fst  
-  typingState . errorContext .= (pos, text "when checking" </> pretty errorProgram </> text "in" $+$ pretty (ctx errorProgram))
-  runInSolver solveTypeConstraints
-  typingState . errorContext .= (noPos, empty)
-  return errorProgram
-  where
-    trivial var = var |=| var
-
--- | 'toVar' @p env@: a variable representing @p@ (can be @p@ itself or a fresh ghost)
-toVar (Program (PSymbol name) t) env 
-  | not (isConstant name env)  = return (env, Var (toSort $ baseTypeOf t) name)
-toVar p@(Program _ t) env = do
-  -- let g = show $ plain $ pretty p <> pretty t
-  g <- freshId "G"
-  return (addGhost g t env, (Var (toSort $ baseTypeOf t) g))
-
-enqueueGoal env typ impl depth = do
-  g <- freshVar env "f"
-  auxGoals %= ((Goal g env (Monotype typ) impl depth noPos) :)
-  return $ Program (PSymbol g) typ
-
-{- Utility -}
-
--- | Get memoization store
-getMemo :: MonadHorn s => Explorer s Memo
-getMemo = lift . lift . lift $ use termMemo
-
--- | Set memoization store
-putMemo :: MonadHorn s => Memo -> Explorer s ()
-putMemo memo = lift . lift . lift $ termMemo .= memo
-
-getPartials :: MonadHorn s => Explorer s PartialMemo
-getPartials = lift . lift . lift $ use partialFailures
-
-putPartials :: MonadHorn s => PartialMemo -> Explorer s ()
-putPartials partials = lift . lift . lift $ partialFailures .= partials
-
-throwErrorWithDescription :: MonadHorn s => Doc -> Explorer s a   
-throwErrorWithDescription msg = do
-  pos <- asks $ _sourcePos . fst
-  throwError $ ErrorMessage TypeError pos msg
-
--- | Record type error and backtrack
-throwError :: MonadHorn s => ErrorMessage -> Explorer s a  
-throwError e = do
-  writeLog 1 $ text "TYPE ERROR:" <+> plain (emDescription e)
-  lift . lift . lift $ typeErrors %= (e :)
-  mzero
-  
--- | Impose typing constraint @c@ on the programs
-addConstraint c = typingState %= addTypingConstraint c
-
--- | Embed a type-constraint checker computation @f@ in the explorer; on type error, record the error and backtrack
-runInSolver :: MonadHorn s => TCSolver s a -> Explorer s a
-runInSolver f = do
-  tParams <- asks snd
-  tState <- use typingState  
-  res <- lift . lift . lift . lift $ runTCSolver tParams tState f
-  case res of
-    Left err -> throwError err
-    Right (res, st) -> do
-      typingState .= st
-      return res
-      
-solveIncrementally :: MonadHorn s => Explorer s ()        
-<<<<<<< HEAD
-solveIncrementally = ifM (asks $ _incrementalChecking . fst) (runInSolver $ solveTypeConstraints) (return ())
-
-solveLocally :: MonadHorn s => Constraint -> Explorer s ()  
-solveLocally c = do
-  writeLog 1 (text "Solving Locally" $+$ pretty c)
-  oldTC <- use $ typingState . typingConstraints
-  -- addConstraint c
-  typingState . typingConstraints .= [c]
-  runInSolver solveTypeConstraints
-  typingState . typingConstraints .= oldTC
-=======
-solveIncrementally = ifM (asks $ _incrementalChecking . fst) (runInSolver solveTypeConstraints) (return ())
->>>>>>> eaf68b60
-
-freshId :: MonadHorn s => String -> Explorer s String
-freshId = runInSolver . TCSolver.freshId
-
-freshVar :: MonadHorn s => Environment -> String -> Explorer s String
-freshVar env prefix = runInSolver $ TCSolver.freshVar env prefix
-
--- | Return the current valuation of @u@;
--- in case there are multiple solutions,
--- order them from weakest to strongest in terms of valuation of @u@ and split the computation
-currentValuation :: MonadHorn s => Formula -> Explorer s Valuation
-currentValuation u = do
-  runInSolver $ solveAllCandidates
-  cands <- use (typingState . candidates)
-  let candGroups = groupBy (\c1 c2 -> val c1 == val c2) $ sortBy (\c1 c2 -> setCompare (val c1) (val c2)) cands
-  msum $ map pickCandidiate candGroups
-  where
-    val c = valuation (solution c) u
-    pickCandidiate cands' = do
-      typingState . candidates .= cands'
-      return $ val (head cands')  
-
--- currentValuation u = do
-  -- (first : rest) <- use (typingState . candidates)
-  -- pickFirst first `mplus` pickRest rest
-  -- where
-    -- val c = valuation (solution c) u
-    -- pickFirst first = do
-      -- typingState . candidates .= [first]
-      -- return $ val first
-    -- pickRest rest = do
-      -- typingState . candidates .= rest
-      -- runInSolver solveTypeConstraints
-      -- currentValuation u      
-
-inContext ctx f = local (over (_1 . context) (. ctx)) f
-    
--- | Replace all bound type and predicate variables with fresh free variables
--- (if @top@ is @False@, instantiate with bottom refinements instead of top refinements)
-instantiate :: MonadHorn s => Environment -> RSchema -> Bool -> [Id] -> Explorer s RType
-instantiate env sch top argNames = do
-  t <- instantiate' Map.empty Map.empty sch
-  writeLog 2 (text "INSTANTIATE" <+> pretty sch $+$ text "INTO" <+> pretty t)
-  return t
-  where
-    instantiate' subst pSubst (ForallT a sch) = do
-      a' <- freshId "A"
-      addConstraint $ WellFormed env (vart a' ftrue)
-      instantiate' (Map.insert a (vart a' (BoolLit top)) subst) pSubst sch
-    instantiate' subst pSubst (ForallP (PredSig p argSorts _) sch) = do
-      let argSorts' = map (sortSubstitute (asSortSubst subst)) argSorts
-      fml <- if top
-              then do
-                p' <- freshId (map toUpper p)
-                addConstraint $ WellFormedPredicate env argSorts' p'
-                return $ Pred BoolS p' (zipWith Var argSorts' deBrujns)
-              else return ffalse
-      instantiate' subst (Map.insert p fml pSubst) sch        
-    instantiate' subst pSubst (Monotype t) = go subst pSubst argNames t
-    go subst pSubst argNames (FunctionT x tArg tRes) = do
-      x' <- case argNames of
-              [] -> freshVar env "x"
-              (argName : _) -> return argName
-      liftM2 (FunctionT x') (go subst pSubst [] tArg) (go subst pSubst (drop 1 argNames) (renameVar (isBoundTV subst) x x' tArg tRes))
-    go subst pSubst _ t = return $ typeSubstitutePred pSubst . typeSubstitute subst $ t
-    isBoundTV subst a = (a `Map.member` subst) || (a `elem` (env ^. boundTypeVars))
-    
-<<<<<<< HEAD
-symbolType env x t@(ScalarT b _)
-  | isLiteral x = t -- x is a literal of a primitive type, it's type is precise
-  | isTypeName x = t -- x is a constructor, it's type is precise 
-  | Set.null (typeVarsOf t Set.\\ Set.fromList (env ^. boundTypeVars)) = ScalarT b (varRefinement x (toSort b)) -- x is a scalar variable or monomorphic scalar constant, use _v = x
-  | otherwise = t
-symbolType _ _ t = t
-=======
-symbolType :: MonadHorn s => Environment -> Id -> RSchema -> Explorer s RType
-symbolType env x (Monotype t@(ScalarT b _))
-    | isLiteral x = return t -- x is a literal of a primitive type, it's type is precise
-    | isTypeName x = return t -- x is a constructor, it's type is precise 
-    | otherwise = return $ ScalarT b (varRefinement x (toSort b)) -- x is a scalar variable or monomorphic scalar constant, use _v = x
-symbolType env _ sch = freshInstance sch
-  where
-    freshInstance sch = if arity (toMonotype sch) == 0
-      then instantiate env sch False [] -- Nullary polymorphic function: it is safe to instantiate it with bottom refinements, since nothing can force the refinements to be weaker
-      else instantiate env sch True []
->>>>>>> eaf68b60
-  
--- | Perform an exploration, and once it succeeds, do not backtrack it  
-cut :: MonadHorn s => Explorer s a -> Explorer s a
-cut = once
-
-writeLog level msg = do
-  maxLevel <- asks $ _explorerLogLevel . fst
-  if level <= maxLevel then traceShow (plain msg) $ return () else return ()
+{-# LANGUAGE TemplateHaskell, FlexibleContexts, TupleSections #-}
+
+-- | Generating synthesis constraints from specifications, qualifiers, and program templates
+module Synquid.Explorer where
+
+import Synquid.Logic
+import Synquid.Type
+import Synquid.Program
+import Synquid.Error
+import Synquid.SolverMonad
+import Synquid.TypeConstraintSolver hiding (freshId, freshVar)
+import qualified Synquid.TypeConstraintSolver as TCSolver (freshId, freshVar)
+import Synquid.Util
+import Synquid.Pretty
+import Synquid.Tokens
+
+import Data.List
+import qualified Data.Set as Set
+import Data.Set (Set)
+import qualified Data.Map as Map
+import Data.Map (Map)
+import Data.Char
+import Control.Monad.Logic
+import Control.Monad.State
+import Control.Monad.Reader
+import Control.Applicative hiding (empty)
+import Control.Lens
+import Debug.Trace
+
+{- Interface -}
+
+-- | Choices for the type of terminating fixpoint operator
+data FixpointStrategy =
+    DisableFixpoint   -- ^ Do not use fixpoint
+  | FirstArgument     -- ^ Fixpoint decreases the first well-founded argument
+  | AllArguments      -- ^ Fixpoint decreases the lexicographical tuple of all well-founded argument in declaration order
+  | Nonterminating    -- ^ Fixpoint without termination check
+
+-- | Choices for the order of e-term enumeration
+data PickSymbolStrategy = PickDepthFirst | PickInterleave
+
+-- | Parameters of program exploration
+data ExplorerParams = ExplorerParams {
+  _eGuessDepth :: Int,                    -- ^ Maximum depth of application trees
+  _scrutineeDepth :: Int,                 -- ^ Maximum depth of application trees inside match scrutinees
+  _matchDepth :: Int,                     -- ^ Maximum nesting level of matches
+  _auxDepth :: Int,                       -- ^ Maximum nesting level of auxiliary functions (lambdas used as arguments)
+  _fixStrategy :: FixpointStrategy,       -- ^ How to generate terminating fixpoints
+  _polyRecursion :: Bool,                 -- ^ Enable polymorphic recursion?
+  _predPolyRecursion :: Bool,             -- ^ Enable recursion polymorphic in abstract predicates?
+  _abduceScrutinees :: Bool,              -- ^ Should we match eagerly on all unfolded variables?
+  _unfoldLocals :: Bool,                  -- ^ Unfold binders introduced by matching (to use them in match abduction)?
+  _partialSolution :: Bool,               -- ^ Should implementations that only cover part of the input space be accepted?
+  _incrementalChecking :: Bool,           -- ^ Solve subtyping constraints during the bottom-up phase
+  _consistencyChecking :: Bool,           -- ^ Check consistency of function's type with the goal before exploring arguments?
+  _context :: RProgram -> RProgram,       -- ^ Context in which subterm is currently being generated (used only for logging and symmetry reduction)
+  _useMemoization :: Bool,                -- ^ Should enumerated terms be memoized?
+  _symmetryReduction :: Bool,             -- ^ Should partial applications be memoized to check for redundancy?
+  _sourcePos :: SourcePos,                -- ^ Source position of the current goal
+  _explorerLogLevel :: Int                -- ^ How verbose logging is
+} 
+
+makeLenses ''ExplorerParams
+
+-- | State of program exploration
+data ExplorerState = ExplorerState {
+  _typingState :: TypingState,                     -- ^ Type-checking state
+  _auxGoals :: [Goal],                             -- ^ Subterms to be synthesized independently
+  _newAuxGoals :: [Id],                            -- ^ Higher-order arguments that have been synthesized but not yet let-bound
+  _lambdaLets :: Map Id (Environment, UProgram),   -- ^ Local function bindings to be checked upon use (in type checking mode)  
+  _symbolUseCount :: Map Id Int                    -- ^ Number of times each symbol has been used in the program so far
+} deriving (Eq, Ord)
+
+makeLenses ''ExplorerState
+
+-- | Key in the memoization store
+data MemoKey = MemoKey {
+  keyEnv :: Environment,
+  keyTypeArity :: Int,
+  keyLastShape :: SType,
+  keyState :: ExplorerState,
+  keyDepth :: Int
+} deriving (Eq, Ord)
+instance Pretty MemoKey where
+  -- pretty (MemoKey env arity t d st) = pretty env <+> text "|-" <+> hsep (replicate arity (text "? ->")) <+> pretty t <+> text "AT" <+> pretty d
+  pretty (MemoKey env arity t st d) = hsep (replicate arity (text "? ->")) <+> pretty t <+> text "AT" <+> pretty d <+> parens (pretty (st ^. typingState . candidates))
+
+-- | Memoization store
+type Memo = Map MemoKey [(Environment, RProgram, ExplorerState)]
+
+data PartialKey = PartialKey {
+    pKeyContext :: RProgram
+} deriving (Eq, Ord)
+
+type PartialMemo = Map PartialKey (Map RProgram (Int, Environment))
+-- | Persistent state accross explorations
+data PersistentState = PersistentState {
+  _termMemo :: Memo,
+  _partialFailures :: PartialMemo,
+  _typeErrors :: [ErrorMessage]
+}
+
+makeLenses ''PersistentState
+
+-- | Computations that explore program space, parametrized by the the horn solver @s@
+type Explorer s = StateT ExplorerState (ReaderT (ExplorerParams, TypingParams) (LogicT (StateT PersistentState s)))
+
+-- | 'runExplorer' @eParams tParams initTS go@ : execute exploration @go@ with explorer parameters @eParams@, typing parameters @tParams@ in typing state @initTS@
+runExplorer :: MonadHorn s => ExplorerParams -> TypingParams -> TypingState -> Explorer s a -> s (Either ErrorMessage a)
+runExplorer eParams tParams initTS go = do
+  (ress, (PersistentState _ _ errs)) <- runStateT (observeManyT 1 $ runReaderT (evalStateT go initExplorerState) (eParams, tParams)) (PersistentState Map.empty Map.empty [])
+  case ress of
+    [] -> return $ Left $ head errs
+    (res : _) -> return $ Right res
+  where
+    initExplorerState = ExplorerState initTS [] [] Map.empty Map.empty
+
+-- | 'generateI' @env t@ : explore all terms that have refined type @t@ in environment @env@
+-- (top-down phase of bidirectional typechecking)
+generateI :: MonadHorn s => Environment -> RType -> Explorer s RProgram
+generateI env t@(FunctionT x tArg tRes) = do
+  let ctx = \p -> Program (PFun x p) t
+  pBody <- inContext ctx $ generateI (unfoldAllVariables $ addVariable x tArg $ env) tRes
+  return $ ctx pBody
+generateI env t@(ScalarT _ _) = do
+  maEnabled <- asks $ _abduceScrutinees . fst -- Is match abduction enabled?
+  d <- asks $ _matchDepth . fst
+  maPossible <- runInSolver $ hasPotentialScrutinees env -- Are there any potential scrutinees in scope?
+  if maEnabled && d > 0 && maPossible then generateMaybeMatchIf env t else generateMaybeIf env t            
+
+-- | Generate a possibly conditional term type @t@, depending on whether a condition is abduced
+generateMaybeIf :: MonadHorn s => Environment -> RType -> Explorer s RProgram
+generateMaybeIf env t = ifte generateThen (uncurry $ generateElse env t) (generateMatch env t) -- If at least one solution without a match exists, go with it and continue with the else branch; otherwise try to match
+  where
+    -- | Guess an E-term and abduce a condition for it
+    generateThen = do
+      cUnknown <- Unknown Map.empty <$> freshId "C"
+      addConstraint $ WellFormedCond env cUnknown
+      (_, pThen) <- cut $ generateE (addAssumption cUnknown env) t -- Do not backtrack: if we managed to find a solution for a nonempty subset of inputs, we go with it      
+      cond <- conjunction <$> currentValuation cUnknown
+      return (cond, pThen)
+
+-- | Proceed after solution @pThen@ has been found under assumption @cond@
+generateElse env t cond pThen = if cond == ftrue
+  then return pThen -- @pThen@ is valid under no assumptions: return it
+  else do -- @pThen@ is valid under a nontrivial assumption, proceed to look for the solution for the rest of the inputs
+    pCond <- inContext (\p -> Program (PIf p uHole uHole) t) $ generateCondition env cond
+    
+    cUnknown <- Unknown Map.empty <$> freshId "C"
+    runInSolver $ addFixedUnknown (unknownName cUnknown) (Set.singleton $ fnot cond) -- Create a fixed-valuation unknown to assume @!cond@
+    pElse <- optionalInPartial t $ inContext (\p -> Program (PIf pCond pThen p) t) $ generateI (addAssumption cUnknown env) t
+    ifM (tryEliminateBranching pElse (runInSolver $ setUnknownRecheck (unknownName cUnknown) Set.empty))
+      (return pElse)
+      (return $ Program (PIf pCond pThen pElse) t)
+            
+tryEliminateBranching branch recheck = 
+  if isHole branch
+      then return False
+      else ifte -- If synthesis of the branch succeeded, try to remove the branching construct
+            recheck -- Re-check Horn constraints after retracting the branch guard
+            (const $ return True) -- constraints still hold: @branch@ is a valid solution overall
+            (return False) -- constraints don't hold: the guard is essential
+            
+generateCondition env fml = do
+  conjuncts <- mapM genConjunct allConjuncts
+  return $ fmap (flip addRefinement $ valBool |=| fml) (foldl1 conjoin conjuncts)
+  where
+    allConjuncts = Set.toList $ conjunctsOf fml
+    genConjunct c = if isExecutable c
+                              then return $ fmlToProgram c
+                              else snd <$> cut (generateE env (ScalarT BoolT $ valBool |=| c))
+    andSymb = Program (PSymbol $ binOpTokens Map.! And) (toMonotype $ binOpType And)
+    conjoin p1 p2 = Program (PApp (Program (PApp andSymb p1) boolAll) p2) boolAll
+                
+-- | If partial solutions are accepted, try @gen@, and if it fails, just leave a hole of type @t@; otherwise @gen@
+optionalInPartial :: MonadHorn s => RType -> Explorer s RProgram -> Explorer s RProgram
+optionalInPartial t gen = ifM (asks $ _partialSolution . fst) (ifte gen return (return $ Program PHole t)) gen
+
+-- | Generate a match term of type @t@
+generateMatch env t = do
+  d <- asks $ _matchDepth . fst
+  if d == 0
+    then mzero
+    else do
+      (env', pScrutinee) <- local (over _1 (\params -> set eGuessDepth (view scrutineeDepth params) params))
+                                  $ inContext (\p -> Program (PMatch p []) t)
+                                  $ generateE env AnyT -- Generate a scrutinee of an arbitrary type
+
+      case typeOf pScrutinee of
+        (ScalarT (DatatypeT scrDT _ _) _) -> do -- Type of the scrutinee is a datatype
+          let ctors = ((env ^. datatypes) Map.! scrDT) ^. constructors
+
+          let scrutineeSymbols = symbolList pScrutinee
+          let isGoodScrutinee = not (null ctors) &&                                               -- Datatype is not abstract
+                                (not $ pScrutinee `elem` (env ^. usedScrutinees)) &&              -- Hasn't been scrutinized yet
+                                (not $ head scrutineeSymbols `elem` ctors) &&                     -- Is not a value
+                                (any (not . flip Set.member (env ^. constants)) scrutineeSymbols) -- Has variables (not just constants)
+          guard isGoodScrutinee
+
+          (env'', x) <- toVar pScrutinee (addScrutinee pScrutinee env')
+          (pCase, cond) <- cut $ generateFirstCase env'' x pScrutinee t (head ctors)                  -- First case generated separately in an attempt to abduce a condition for the whole match
+          pCases <- map fst <$> mapM (cut . generateCase (addAssumption cond env'') x pScrutinee t) (tail ctors)  -- Generate a case for each of the remaining constructors under the assumption
+          let pThen = Program (PMatch pScrutinee (pCase : pCases)) t
+          generateElse env t cond pThen                                                               -- Generate the else branch
+
+        _ -> mzero -- Type of the scrutinee is not a datatype: it cannot be used in a match
+        
+generateFirstCase env scrVar pScrutinee t consName = do
+  case Map.lookup consName (allSymbols env) of
+    Nothing -> error $ show $ text "Datatype constructor" <+> text consName <+> text "not found in the environment" <+> pretty env
+    Just consSch -> do
+      consT <- instantiate env consSch True []
+      runInSolver $ matchConsType (lastType consT) (typeOf pScrutinee)
+      consT' <- runInSolver $ currentAssignment consT
+      binders <- replicateM (arity consT') (freshVar env "x")
+      (syms, ass) <- caseSymbols env scrVar binders consT'
+      let caseEnv = foldr (uncurry addVariable) (addAssumption ass env) syms
+
+      ifte  (do -- Try to find a vacuousness condition:
+              deadUnknown <- Unknown Map.empty <$> freshId "C"
+              addConstraint $ WellFormedCond env deadUnknown
+              err <- inContext (\p -> Program (PMatch pScrutinee [Case consName binders p]) t) $ generateError (addAssumption deadUnknown caseEnv)
+              deadValuation <- currentValuation deadUnknown
+              return (err, conjunction deadValuation)) 
+            (\(err, deadCond) -> return $ (Case consName binders err, deadCond)) 
+            (do
+              pCaseExpr <- local (over (_1 . matchDepth) (-1 +)) 
+                            $ inContext (\p -> Program (PMatch pScrutinee [Case consName binders p]) t)
+                            $ generateI caseEnv t
+              return $ (Case consName binders pCaseExpr, ftrue))
+
+-- | Generate the @consName@ case of a match term with scrutinee variable @scrName@ and scrutinee type @scrType@
+generateCase  :: MonadHorn s => Environment -> Formula -> RProgram -> RType -> Id -> Explorer s (Case RType, Explorer s ())
+generateCase env scrVar pScrutinee t consName = do
+  case Map.lookup consName (allSymbols env) of
+    Nothing -> error $ show $ text "Datatype constructor" <+> text consName <+> text "not found in the environment" <+> pretty env
+    Just consSch -> do
+      consT <- instantiate env consSch True []
+      runInSolver $ matchConsType (lastType consT) (typeOf pScrutinee)
+      consT' <- runInSolver $ currentAssignment consT
+      binders <- replicateM (arity consT') (freshVar env "x")
+      (syms, ass) <- caseSymbols env scrVar binders consT'      
+      unfoldSyms <- asks $ _unfoldLocals . fst
+      
+      cUnknown <- Unknown Map.empty <$> freshId "C"
+      runInSolver $ addFixedUnknown (unknownName cUnknown) (Set.singleton ass) -- Create a fixed-valuation unknown to assume @ass@      
+      
+      let caseEnv = (if unfoldSyms then unfoldAllVariables else id) $ foldr (uncurry addVariable) (addAssumption cUnknown env) syms
+      pCaseExpr <- optionalInPartial t $ local (over (_1 . matchDepth) (-1 +))
+                                       $ inContext (\p -> Program (PMatch pScrutinee [Case consName binders p]) t)
+                                       $ generateError caseEnv `mplus` generateI caseEnv t
+                                       
+      let recheck = if disjoint (symbolsOf pCaseExpr) (Set.fromList binders)
+                      then runInSolver $ setUnknownRecheck (unknownName cUnknown) Set.empty
+                      else mzero
+                                       
+      return (Case consName binders pCaseExpr, recheck)
+
+-- | 'caseSymbols' @scrutinee binders consT@: a pair that contains (1) a list of bindings of @binders@ to argument types of @consT@
+-- and (2) a formula that is the return type of @consT@ applied to @scrutinee@
+caseSymbols env x [] (ScalarT _ fml) = let subst = substitute (Map.singleton valueVarName x) in
+  return ([], subst fml)
+caseSymbols env x (name : names) (FunctionT y tArg tRes) = do
+  (syms, ass) <- caseSymbols env x names (renameVar (isBound env) y name tArg tRes)
+  return ((name, tArg) : syms, ass)  
+
+-- | Generate a possibly conditional possibly match term, depending on which conditions are abduced
+generateMaybeMatchIf :: MonadHorn s => Environment -> RType -> Explorer s RProgram
+generateMaybeMatchIf env t = (generateOneBranch >>= generateOtherBranches) `mplus` (generateMatch env t) -- might need to backtrack a successful match due to match depth limitation
+  where
+    -- | Guess an E-term and abduce a condition and a match-condition for it
+    generateOneBranch = do
+      matchUnknown <- Unknown Map.empty <$> freshId "M"
+      addConstraint $ WellFormedMatchCond env matchUnknown
+      condUnknown <- Unknown Map.empty <$> freshId "C"
+      addConstraint $ WellFormedCond env condUnknown
+      cut $ do
+        p0 <- generateEOrError (addAssumption matchUnknown . addAssumption condUnknown $ env) t
+        matchValuation <- Set.toList <$> currentValuation matchUnknown
+        let matchVars = Set.toList $ Set.unions (map varsOf matchValuation)
+        condValuation <- currentValuation condUnknown
+        let badError = isError p0 && length matchVars /= 1 -- null matchValuation && (not $ Set.null condValuation) -- Have we abduced a nontrivial vacuousness condition that is not a match branch?
+        writeLog 2 $ text "Match valuation" <+> pretty matchValuation <+> if badError then text ": discarding error" else empty
+        guard $ not badError -- Such vacuousness conditions are not productive (do not add to the environment assumptions and can be discovered over and over infinitely)        
+        let matchConds = map (conjunction . Set.fromList . (\var -> filter (Set.member var . varsOf) matchValuation)) matchVars -- group by vars
+        d <- asks $ _matchDepth . fst -- Backtrack if too many matches, maybe we can find a solution with fewer
+        guard $ length matchConds <= d
+        return (matchConds, conjunction condValuation, p0)
+        
+    generateEOrError env typ = generateError env `mplus` (snd <$> generateE env typ)
+
+    -- | Proceed after solution @p0@ has been found under assumption @cond@ and match-assumption @matchCond@
+    generateOtherBranches (matchConds, cond, p0) = do
+      pThen <- cut $ generateMatchesFor (addAssumption cond env) matchConds p0 t
+      generateElse env t cond pThen
+
+    generateMatchesFor env [] pBaseCase t = return pBaseCase
+    generateMatchesFor env (matchCond : rest) pBaseCase t = do
+      let (Binary Eq matchVar@(Var _ x) (Cons _ c _)) = matchCond
+      let scrT@(ScalarT (DatatypeT scrDT _ _) _) = toMonotype $ symbolsOfArity 0 env Map.! x
+      let pScrutinee = Program (PSymbol x) scrT
+      let ctors = ((env ^. datatypes) Map.! scrDT) ^. constructors
+      let env' = addScrutinee pScrutinee env
+      pBaseCase' <- cut $ inContext (\p -> Program (PMatch pScrutinee [Case c [] p]) t) $
+                            generateMatchesFor (addAssumption matchCond env') rest pBaseCase t
+                            
+      let genOtherCases previousCases ctors = 
+            case ctors of
+              [] -> return $ Program (PMatch pScrutinee previousCases) t
+              (ctor:rest) -> do
+                (c, recheck) <- cut $ generateCase env' matchVar pScrutinee t ctor
+                ifM (tryEliminateBranching (expr c) recheck)
+                  (return $ expr c)
+                  (genOtherCases (previousCases ++ [c]) rest)
+                            
+      genOtherCases [Case c [] pBaseCase] (delete c ctors)
+
+-- | 'generateE' @env typ@ : explore all elimination terms of type @typ@ in environment @env@
+-- (bottom-up phase of bidirectional typechecking)
+generateE :: MonadHorn s => Environment -> RType -> Explorer s (Environment, RProgram)
+generateE env typ = do
+  d <- asks $ _eGuessDepth . fst
+  (finalEnv, Program pTerm pTyp) <- generateEUpTo env typ d
+  pTyp' <- runInSolver $ currentAssignment pTyp
+  pTerm' <- addLambdaLets pTyp' (Program pTerm pTyp')
+  return (finalEnv, pTerm')
+  where
+    addLambdaLets t body = do
+      newGoals <- use newAuxGoals      
+      newAuxGoals .= []
+      return $ foldr (\f p -> Program (PLet f uHole p) t) body newGoals
+  
+-- | 'generateEUpTo' @env typ d@ : explore all applications of type shape @shape typ@ in environment @env@ of depth up to @d@
+generateEUpTo :: MonadHorn s => Environment -> RType -> Int -> Explorer s (Environment, RProgram)
+generateEUpTo env typ d = msum $ map (generateEAt env typ) [0..d]
+
+-- | 'generateEAt' @env typ d@ : explore all applications of type shape @shape typ@ in environment @env@ of depth exactly to @d@
+generateEAt :: MonadHorn s => Environment -> RType -> Int -> Explorer s (Environment, RProgram)
+generateEAt _ _ d | d < 0 = mzero
+generateEAt env typ d = do
+  useMem <- asks $ (_useMemoization . fst)
+  if not useMem || d == 0
+    then do -- Do not use memoization
+      (envFinal, p) <- enumerateAt env typ d
+      checkE envFinal typ p
+      return (envFinal, p)
+    else do -- Try to fetch from memoization store
+      startState <- get
+      let tass = startState ^. typingState . typeAssignment
+      let memoKey = MemoKey env (arity typ) (shape $ typeSubstitute tass (lastType typ)) startState d
+      startMemo <- getMemo
+      case Map.lookup memoKey startMemo of
+        Just results -> do -- Found memoizaed results: fetch
+          writeLog 3 (text "Fetching for:" <+> pretty memoKey $+$
+                      text "Result:" $+$ vsep (map (\(env', p, _) -> pretty p) results))
+          msum $ map applyMemoized results
+        Nothing -> do -- Nothing found: enumerate and memoize
+          writeLog 3 (text "Nothing found for:" <+> pretty memoKey)
+          (envFinal, p) <- enumerateAt env typ d
+
+          memo <- getMemo
+          finalState <- get
+          let memo' = Map.insertWith (flip (++)) memoKey [(envFinal, p, finalState)] memo
+          writeLog 3 (text "Memoizing for:" <+> pretty memoKey <+> pretty p <+> text "::" <+> pretty (typeOf p))
+
+          putMemo memo'
+
+          checkE envFinal typ p
+          return (envFinal, p)
+  where
+    applyMemoized (finalEnv, p, finalState) = do
+      put finalState
+      let env' = joinEnv env finalEnv
+      checkE env' typ p
+      return (env', p)
+
+    joinEnv currentEnv memoEnv = over ghosts (Map.union (memoEnv ^. ghosts)) currentEnv
+
+-- | Perform a gradual check that @p@ has type @typ@ in @env@:
+-- if @p@ is a scalar, perform a full subtyping check;
+-- if @p@ is a (partially applied) function, check as much as possible with unknown arguments
+checkE :: MonadHorn s => Environment -> RType -> RProgram -> Explorer s ()
+checkE env typ p@(Program pTerm pTyp) = do
+  ctx <- asks $ _context . fst
+  writeLog 1 $ text "Checking" <+> pretty p <+> text "::" <+> pretty typ <+> text "in" $+$ pretty (ctx (untyped PHole))
+  
+  -- ifM (asks $ _symmetryReduction . fst) checkSymmetry (return ())
+  
+  addConstraint $ Subtype env pTyp typ False
+  when (arity typ > 0) $
+    ifM (asks $ _consistencyChecking . fst) (addConstraint $ Subtype env pTyp typ True) (return ()) -- add constraint that t and tFun be consistent (i.e. not provably disjoint)
+  fTyp <- runInSolver $ finalizeType typ
+  pos <- asks $ _sourcePos . fst
+  typingState . errorContext .= (pos, text "when checking" </> pretty p </> text "::" </> pretty fTyp </> text "in" $+$ pretty (ctx p))
+  solveIncrementally
+  typingState . errorContext .= (noPos, empty)
+    where      
+      unknownId :: Formula -> Maybe Id
+      unknownId (Unknown _ i) = Just i
+      unknownId _ = Nothing
+
+      -- checkSymmetry = do
+        -- ctx <- asks $ _context . fst
+        -- let fixedContext = ctx (untyped PHole)
+        -- if arity typ > 0
+          -- then do
+              -- let partialKey = PartialKey fixedContext
+              -- startPartials <- getPartials
+              -- let pastPartials = Map.findWithDefault Map.empty partialKey startPartials
+              -- let (myCount, _) = Map.findWithDefault (0, env) p pastPartials
+              -- let repeatPartials = filter (\(key, (count, _)) -> count > myCount) $ Map.toList pastPartials
+
+              -- -- Turn off all qualifiers that abduction might be performed on.
+              -- -- TODO: Find a better way to turn off abduction.
+              -- solverState <- get
+              -- let qmap = Map.map id $ solverState ^. typingState ^. qualifierMap
+              -- let qualifiersToBlock = map unknownId $ Set.toList (env ^. assumptions)
+              -- typingState . qualifierMap .= Map.mapWithKey (\key val -> if elem (Just key) qualifiersToBlock then QSpace [] 0 else val) qmap
+
+              -- writeLog 1 $ text "Checking" <+> pretty pTyp <+> text "doesn't match any of"
+              -- writeLog 1 $ pretty repeatPartials <+> text "where myCount is" <+> pretty myCount
+
+              -- -- Check that pTyp is not a supertype of any prior programs.
+              -- mapM_ (\(op@(Program _ oldTyp), (_, oldEnv)) ->
+                               -- ifte (solveLocally $ Subtype (combineEnv env oldEnv) oldTyp pTyp False)
+                               -- (\_ -> do
+                                    -- writeLog 1 $ text "Supertype as failed predecessor:" <+> pretty pTyp <+> text "with" <+> pretty oldTyp
+                                    -- writeLog 1 $ text "Current program:" <+> pretty p <+> text "Old program:" <+> pretty op
+                                    -- writeLog 1 $ text "Context:" <+> pretty fixedContext
+                                    -- typingState . qualifierMap .= qmap
+                                    -- mzero)
+                               -- (return ())) repeatPartials
+
+              -- let newCount = 1 + myCount
+              -- let newPartials = Map.insert p (newCount, env) pastPartials
+              -- let newPartialMap = Map.insert partialKey newPartials startPartials
+              -- putPartials newPartialMap
+
+              -- typingState . qualifierMap .= qmap
+          -- else return ()
+
+      -- combineEnv :: Environment -> Environment -> Environment
+      -- combineEnv env oldEnv =
+        -- env {_ghosts = Map.union (_ghosts env) (_ghosts oldEnv)}
+
+enumerateAt :: MonadHorn s => Environment -> RType -> Int -> Explorer s (Environment, RProgram)
+enumerateAt env typ 0 = do
+    let symbols = Map.toList $ symbolsOfArity (arity typ) env
+    useCounts <- use symbolUseCount
+    let symbols' = if arity typ == 0
+                      then sortBy (mappedCompare (\(x, _) -> (Set.member x (env ^. constants), Map.findWithDefault 0 x useCounts))) symbols
+                      else sortBy (mappedCompare (\(x, _) -> (not $ Set.member x (env ^. constants), Map.findWithDefault 0 x useCounts))) symbols
+    msum $ map pickSymbol symbols'
+  where
+    pickSymbol (name, sch) = do
+      t <- symbolType env name sch
+      let p = Program (PSymbol name) t
+      writeLog 1 $ text "Trying" <+> pretty p
+      symbolUseCount %= Map.insertWith (+) name 1      
+      case Map.lookup name (env ^. shapeConstraints) of
+        Nothing -> return ()
+        Just sc -> addConstraint $ Subtype env (refineBot env $ shape t) (refineTop env sc) False
+      return (env, p)
+
+    soleConstructor (ScalarT (DatatypeT name _ _) _) = let ctors = _constructors ((env ^. datatypes) Map.! name)
+      in if length ctors == 1
+          then Just (head ctors, allSymbols env Map.! (head ctors))
+          else Nothing
+    soleConstructor _ = Nothing
+    
+enumerateAt env typ d = do
+  let maxArity = fst $ Map.findMax (env ^. symbols)
+  guard $ arity typ < maxArity
+  generateAllApps
+  where
+    generateAllApps =
+      generateApp (\e t -> generateEUpTo e t (d - 1)) (\e t -> generateEAt e t (d - 1)) `mplus`
+        generateApp (\e t -> generateEAt e t d) (\e t -> generateEUpTo e t (d - 1))
+
+    generateApp genFun genArg = do
+      x <- freshId "X"
+      (env', fun) <- inContext (\p -> Program (PApp p uHole) typ)
+                            $ genFun env (FunctionT x AnyT typ) -- Find all functions that unify with (? -> typ)
+      let FunctionT x tArg tRes = typeOf fun
+
+      (envfinal, pApp) <- if isFunctionType tArg
+        then do -- Higher-order argument: its value is not required for the function type, return a placeholder and enqueue an auxiliary goal
+          d <- asks $ _auxDepth . fst
+          when (d <= 0) $ writeLog 1 (text "Cannot synthesize higher-order argument: no auxiliary functions allowed") >> mzero
+          arg <- enqueueGoal env' tArg (untyped PHole) (d - 1)
+          newAuxGoals %= (++ [symbolName arg])
+          return (env', Program (PApp fun arg) tRes)
+        else do -- First-order argument: generate now
+          let mbCut = if Set.member x (varsOfType tRes) then id else cut
+          (env'', arg) <- local (over (_1 . eGuessDepth) (-1 +))
+                            $ inContext (\p -> Program (PApp fun p) tRes)
+                            $ mbCut (genArg env' tArg)
+          writeLog 2 (text "Synthesized argument" <+> pretty arg <+> text "of type" <+> pretty (typeOf arg))
+          (env''', y) <- toVar arg env''
+          return (env''', Program (PApp fun arg) (substituteInType (isBound env) (Map.singleton x y) tRes))
+      return (envfinal, pApp)
+      
+-- | Make environment inconsistent (if possible with current unknown assumptions)      
+generateError :: MonadHorn s => Environment -> Explorer s RProgram
+generateError env = do
+  ctx <- asks $ _context . fst  
+  writeLog 1 $ text "Checking" <+> pretty errorProgram <+> text "in" $+$ pretty (ctx errorProgram)
+  tass <- use (typingState . typeAssignment)
+  addConstraint $ Subtype env (int $ conjunction $ Set.fromList $ map trivial (allScalars env tass)) (int ffalse) False
+  pos <- asks $ _sourcePos . fst  
+  typingState . errorContext .= (pos, text "when checking" </> pretty errorProgram </> text "in" $+$ pretty (ctx errorProgram))
+  runInSolver solveTypeConstraints
+  typingState . errorContext .= (noPos, empty)
+  return errorProgram
+  where
+    trivial var = var |=| var
+
+-- | 'toVar' @p env@: a variable representing @p@ (can be @p@ itself or a fresh ghost)
+toVar (Program (PSymbol name) t) env 
+  | not (isConstant name env)  = return (env, Var (toSort $ baseTypeOf t) name)
+toVar p@(Program _ t) env = do
+  -- let g = show $ plain $ pretty p <> pretty t
+  g <- freshId "G"
+  return (addGhost g t env, (Var (toSort $ baseTypeOf t) g))
+
+enqueueGoal env typ impl depth = do
+  g <- freshVar env "f"
+  auxGoals %= ((Goal g env (Monotype typ) impl depth noPos) :)
+  return $ Program (PSymbol g) typ
+
+{- Utility -}
+
+-- | Get memoization store
+getMemo :: MonadHorn s => Explorer s Memo
+getMemo = lift . lift . lift $ use termMemo
+
+-- | Set memoization store
+putMemo :: MonadHorn s => Memo -> Explorer s ()
+putMemo memo = lift . lift . lift $ termMemo .= memo
+
+getPartials :: MonadHorn s => Explorer s PartialMemo
+getPartials = lift . lift . lift $ use partialFailures
+
+putPartials :: MonadHorn s => PartialMemo -> Explorer s ()
+putPartials partials = lift . lift . lift $ partialFailures .= partials
+
+throwErrorWithDescription :: MonadHorn s => Doc -> Explorer s a   
+throwErrorWithDescription msg = do
+  pos <- asks $ _sourcePos . fst
+  throwError $ ErrorMessage TypeError pos msg
+
+-- | Record type error and backtrack
+throwError :: MonadHorn s => ErrorMessage -> Explorer s a  
+throwError e = do
+  writeLog 1 $ text "TYPE ERROR:" <+> plain (emDescription e)
+  lift . lift . lift $ typeErrors %= (e :)
+  mzero
+  
+-- | Impose typing constraint @c@ on the programs
+addConstraint c = typingState %= addTypingConstraint c
+
+-- | Embed a type-constraint checker computation @f@ in the explorer; on type error, record the error and backtrack
+runInSolver :: MonadHorn s => TCSolver s a -> Explorer s a
+runInSolver f = do
+  tParams <- asks snd
+  tState <- use typingState  
+  res <- lift . lift . lift . lift $ runTCSolver tParams tState f
+  case res of
+    Left err -> throwError err
+    Right (res, st) -> do
+      typingState .= st
+      return res
+      
+solveIncrementally :: MonadHorn s => Explorer s ()        
+solveIncrementally = ifM (asks $ _incrementalChecking . fst) (runInSolver solveTypeConstraints) (return ())
+
+
+freshId :: MonadHorn s => String -> Explorer s String
+freshId = runInSolver . TCSolver.freshId
+
+freshVar :: MonadHorn s => Environment -> String -> Explorer s String
+freshVar env prefix = runInSolver $ TCSolver.freshVar env prefix
+
+-- | Return the current valuation of @u@;
+-- in case there are multiple solutions,
+-- order them from weakest to strongest in terms of valuation of @u@ and split the computation
+currentValuation :: MonadHorn s => Formula -> Explorer s Valuation
+currentValuation u = do
+  runInSolver $ solveAllCandidates
+  cands <- use (typingState . candidates)
+  let candGroups = groupBy (\c1 c2 -> val c1 == val c2) $ sortBy (\c1 c2 -> setCompare (val c1) (val c2)) cands
+  msum $ map pickCandidiate candGroups
+  where
+    val c = valuation (solution c) u
+    pickCandidiate cands' = do
+      typingState . candidates .= cands'
+      return $ val (head cands')  
+
+-- currentValuation u = do
+  -- (first : rest) <- use (typingState . candidates)
+  -- pickFirst first `mplus` pickRest rest
+  -- where
+    -- val c = valuation (solution c) u
+    -- pickFirst first = do
+      -- typingState . candidates .= [first]
+      -- return $ val first
+    -- pickRest rest = do
+      -- typingState . candidates .= rest
+      -- runInSolver solveTypeConstraints
+      -- currentValuation u      
+
+inContext ctx f = local (over (_1 . context) (. ctx)) f
+    
+-- | Replace all bound type and predicate variables with fresh free variables
+-- (if @top@ is @False@, instantiate with bottom refinements instead of top refinements)
+instantiate :: MonadHorn s => Environment -> RSchema -> Bool -> [Id] -> Explorer s RType
+instantiate env sch top argNames = do
+  t <- instantiate' Map.empty Map.empty sch
+  writeLog 2 (text "INSTANTIATE" <+> pretty sch $+$ text "INTO" <+> pretty t)
+  return t
+  where
+    instantiate' subst pSubst (ForallT a sch) = do
+      a' <- freshId "A"
+      addConstraint $ WellFormed env (vart a' ftrue)
+      instantiate' (Map.insert a (vart a' (BoolLit top)) subst) pSubst sch
+    instantiate' subst pSubst (ForallP (PredSig p argSorts _) sch) = do
+      let argSorts' = map (sortSubstitute (asSortSubst subst)) argSorts
+      fml <- if top
+              then do
+                p' <- freshId (map toUpper p)
+                addConstraint $ WellFormedPredicate env argSorts' p'
+                return $ Pred BoolS p' (zipWith Var argSorts' deBrujns)
+              else return ffalse
+      instantiate' subst (Map.insert p fml pSubst) sch        
+    instantiate' subst pSubst (Monotype t) = go subst pSubst argNames t
+    go subst pSubst argNames (FunctionT x tArg tRes) = do
+      x' <- case argNames of
+              [] -> freshVar env "x"
+              (argName : _) -> return argName
+      liftM2 (FunctionT x') (go subst pSubst [] tArg) (go subst pSubst (drop 1 argNames) (renameVar (isBoundTV subst) x x' tArg tRes))
+    go subst pSubst _ t = return $ typeSubstitutePred pSubst . typeSubstitute subst $ t
+    isBoundTV subst a = (a `Map.member` subst) || (a `elem` (env ^. boundTypeVars))
+    
+symbolType :: MonadHorn s => Environment -> Id -> RSchema -> Explorer s RType
+symbolType env x (Monotype t@(ScalarT b _))
+    | isLiteral x = return t -- x is a literal of a primitive type, it's type is precise
+    | isTypeName x = return t -- x is a constructor, it's type is precise 
+    | otherwise = return $ ScalarT b (varRefinement x (toSort b)) -- x is a scalar variable or monomorphic scalar constant, use _v = x
+symbolType env _ sch = freshInstance sch
+  where
+    freshInstance sch = if arity (toMonotype sch) == 0
+      then instantiate env sch False [] -- Nullary polymorphic function: it is safe to instantiate it with bottom refinements, since nothing can force the refinements to be weaker
+      else instantiate env sch True []
+  
+-- | Perform an exploration, and once it succeeds, do not backtrack it  
+cut :: MonadHorn s => Explorer s a -> Explorer s a
+cut = once
+
+writeLog level msg = do
+  maxLevel <- asks $ _explorerLogLevel . fst
+  if level <= maxLevel then traceShow (plain msg) $ return () else return ()