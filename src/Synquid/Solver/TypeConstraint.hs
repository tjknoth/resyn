--- conflicted
+++ resolved
@@ -1,832 +1,805 @@
-{-# LANGUAGE FlexibleContexts #-}
-
--- | Incremental solving of subtyping and well-formedness constraints
-module Synquid.Solver.TypeConstraint (
-  ErrorMessage,
-  typingConstraints,
-  typeAssignment,
-  qualifierMap,
-  candidates,
-  errorContext,
-  addFixedUnknown,
-  setUnknownRecheck,
-  simplifyAllConstraints,
-  solveAllCandidates,
-  matchConsType,
-  hasPotentialScrutinees,
-  currentAssignment,
-  finalizeType,
-  finalizeProgram,
-  allScalars,
-  processAllConstraints,
-  generateAllHornClauses,
-  processAllPredicates,
-  checkTypeConsistency,
-  solveTypeConstraints,
-  finalSolveRCs,
-  initTypingState
-) where
-
-import Synquid.Logic
-import Synquid.Type hiding (set)
-import Synquid.Program
-import Synquid.Error
-import Synquid.Pretty
-import Synquid.Util
-import Synquid.Resolver (addAllVariables)
-import Synquid.Synthesis.Util hiding (throwError, writeLog)
-import Synquid.Solver.Monad
-import Synquid.Solver.Resource
-import Synquid.Solver.CEGIS (initCEGISState)
-
-import Data.Maybe
-import Data.List
-import qualified Data.Set as Set
-import Data.Set (Set)
-import qualified Data.Map as Map
-import Data.Map (Map)
-import Control.Monad.Reader
-import Control.Monad.State
-import Control.Monad.Logic (msum)
-import Control.Monad.Trans.Except (throwE)
-import Control.Lens hiding (both)
-import Debug.Trace
-
--- | Initial typing state in the initial environment @env@
-initTypingState :: MonadHorn s => Goal -> s TypingState
-initTypingState goal = do
-  let env = gEnvironment goal
-  initCand <- initHornSolver env
-  return TypingState {
-    _typingConstraints = [],
-    _typeAssignment = Map.empty,
-    _predAssignment = Map.empty,
-    _qualifierMap = Map.empty,
-    _candidates = [initCand],
-    _initEnv = env,
-    _idCount = Map.empty,
-    _versionCount = Map.empty,
-    _isFinal = False,
-    _resourceConstraints = [],
-    _resourceVars = Map.empty,
-    _matchCases = Set.empty,
-    _cegisState = initCEGISState, 
-    _simpleConstraints = [],
-    _hornClauses = [],
-    _consistencyChecks = [],
-    _errorContext = (noPos, empty),
-    _universalVars = initialFormulas env, 
-    _universalMeasures = Set.empty
-  }
-
--- Sorta hacky to make sure we look at _v as well as other relevant universally quantified
---   expressions
-initialFormulas :: Environment -> Set Id
-initialFormulas = {- Set.insert valueVarName . -} Set.fromList . Map.keys . nonGhostScalars -- . Map.mapWithKey toFml . nonGhostScalars 
-  where 
-    schToSort = toSort . baseTypeOf . toMonotype
-    toFml x sch = Var (schToSort sch) x
-
-{- Top-level constraint solving interface -}
-
--- | Solve @typingConstraints@: either strengthen the current candidates and return shapeless type constraints or fail
-solveTypeConstraints :: (MonadSMT s, MonadHorn s, RMonad s) => TCSolver s ()
-solveTypeConstraints = do
-
-  simplifyAllConstraints
-  processAllPredicates
-  processAllConstraints
-
-  scs <- use simpleConstraints
-  writeLog 2 $ nest 4 $ text "Simple Constraints" $+$ vsep (map pretty scs)
-
-  generateAllHornClauses
-
-  solveHornClauses
-  checkTypeConsistency
-
-  res <- asks _checkResourceBounds
-  eac <- asks _enumAndCheck
-  when res $
-    if eac
-      then simplifyRCs scs
-      else checkResources scs 
-
-  hornClauses .= []
-  consistencyChecks .= []
-
--- Solve resource constraints on final pass of enumerate-and-check algorithm
-finalSolveRCs :: (MonadSMT s, MonadHorn s, RMonad s) => TCSolver s ()
-finalSolveRCs = do
-  res <- asks _checkResourceBounds
-  -- Ensures EAC actually verifies the bounds
-  when res $ checkResources [SharedForm emptyEnv fzero fzero fzero]
-
-{- Implementation -}
-
--- | Decompose and unify typing constraints;
--- return shapeless type constraints: constraints involving only free type variables, which impose no restrictions yet, but might in the future
-simplifyAllConstraints :: MonadHorn s => TCSolver s ()
-simplifyAllConstraints = do
-  tcs <- use typingConstraints
-  writeLog 3 $ nest 4 $ text "Typing Constraints" $+$ vsep (map pretty tcs)
-  typingConstraints .= []
-  tass <- use typeAssignment
-  mapM_ simplifyConstraint tcs
-
-  -- If type assignment has changed, we might be able to process more shapeless constraints:
-  tass' <- use typeAssignment
-  writeLog 2 $ nest 2 $ text "Type assignment" $+$ vMapDoc text pretty tass'
-
-  when (Map.size tass' > Map.size tass) simplifyAllConstraints
-
--- | Assign unknowns to all free predicate variables
-processAllPredicates :: MonadHorn s => TCSolver s ()
-processAllPredicates = do
-  tcs <- use typingConstraints
-  typingConstraints .= []
-  mapM_ processPredicate tcs
-
-  pass <- use predAssignment
-  writeLog 3 (nest 2 $ text "Pred assignment" $+$ vMapDoc text pretty pass)
-
--- | Eliminate type and predicate variables, generate qualifier maps
-processAllConstraints :: MonadHorn s => TCSolver s ()
-processAllConstraints = do
-  tcs <- use simpleConstraints
-  simpleConstraints .= []
-  mapM_ processConstraint tcs
-
--- | Convert simple subtyping constraints into horn clauses
-generateAllHornClauses :: (MonadHorn s, MonadSMT s) => TCSolver s ()
-generateAllHornClauses = do
-  tcs <- use simpleConstraints
-  simpleConstraints .= []
-  mapM_ generateHornClauses tcs
-
--- | Refine the current liquid assignments using the horn clauses
-solveHornClauses :: MonadHorn s => TCSolver s ()
-solveHornClauses = do
-  clauses <- use hornClauses
-  qmap <- use qualifierMap
-  cands <- use candidates
-  env <- use initEnv
-  cands' <- lift . lift . lift $ refineCandidates clauses qmap (instantiateConsAxioms env False Nothing) cands
-
-  when (null cands') (throwError $ text "Cannot find sufficiently strong refinements")
-  candidates .= cands'
-
-solveAllCandidates :: MonadHorn s => TCSolver s ()
-solveAllCandidates = do
-  cands <- use candidates
-  cands' <- concat <$> mapM solveCandidate cands
-  candidates .= cands'
-  where
-    solveCandidate c@(Candidate s valids invalids _) =
-      if Set.null invalids
-        then return [c]
-        else do
-          qmap <- use qualifierMap
-          env <- use initEnv
-          cands' <- lift . lift . lift $ refineCandidates [] qmap (instantiateConsAxioms env False Nothing) [c]
-          concat <$> mapM solveCandidate cands'
-
--- | Filter out liquid assignments that are too strong for current consistency checks
-checkTypeConsistency :: MonadHorn s => TCSolver s ()
-checkTypeConsistency = do
-  clauses <- use consistencyChecks
-  cands <- use candidates
-  env <- use initEnv
-  cands' <- lift . lift . lift $ checkCandidates True clauses (instantiateConsAxioms env False Nothing) cands
-  when (null cands') (throwError $ text "Found inconsistent refinements")
-  candidates .= cands'
-
-addRSubConstraint :: Monad s => Environment -> RType -> RType -> TCSolver s ()
-addRSubConstraint env tl@(ScalarT _ rl pl) (ScalarT _ rr pr)
-  | rl == ffalse = return ()
-  | otherwise    = simpleConstraints %= (RSubtype (addVariable valueVarName tl env) pl pr :)
-
--- | Simplify @c@ into a set of simple and shapeless constraints, possibly extended the current type assignment or predicate assignment
-simplifyConstraint :: MonadHorn s => Constraint -> TCSolver s ()
-simplifyConstraint c = do
-  tass <- use typeAssignment
-  pass <- use predAssignment
-  simplifyConstraint' tass pass c
-
--- Any type: drop
-simplifyConstraint' _ _ (Subtype _ _ AnyT _) = return ()
-simplifyConstraint' _ _ (Subtype _ AnyT _ _) = return ()
-simplifyConstraint' _ _ (WellFormed _ AnyT) = return ()
--- Any datatype: drop only if lhs is a datatype
-simplifyConstraint' _ _ (Subtype _ (ScalarT (DatatypeT _ _ _) _ _) t _) | t == anyDatatype = return ()
--- Well-formedness of a known predicate drop
--- simplifyConstraint' _ pass c@(WellFormedPredicate _ _ p) | p `Map.member` pass = return () -- APs: Just adjusted signature
-simplifyConstraint' _ pass c@(WellFormedPredicate _ _ _ p) | p `Map.member` pass = return () 
-
--- Strip away potentials -- This is a little janky. Is there a better way than matching everything that is NOT a type var?
--- Bound type variables: can compare potentials
-simplifyConstraint' _ _ (Subtype env tl@(ScalarT bl@(TypeVarT _ a _) rl pl) tr@(ScalarT br@(TypeVarT _ b _) rr pr) False)
-  | isBound env a && isBound env b && pr /= fzero
-<<<<<<< HEAD
-    = do
-        -- traceM $ "stripping " ++ show rl ++ " <: " ++ show rr
-        addRSubConstraint env tl tr
-        -- simpleConstraints %= (RSubtype (addVariable valueVarName tl env) pl pr :)
-=======
-    = do -- APs: modifying Subtype case to strip formulas before simplification
-        strL <- strip env pl
-        strR <- strip env pr
-        simpleConstraints %= (RSubtype (addVariable valueVarName tl env) pl pr :)
->>>>>>> 1dba81bd
-        simplifyConstraint (Subtype env (ScalarT bl rl fzero) (ScalarT br rr fzero) False)
--- Data types: can compare potentials
-simplifyConstraint' _ _ (Subtype env tl@(ScalarT bl@DatatypeT{} rl pl) tr@(ScalarT br@DatatypeT{} rr pr) False)
-  | pr /= fzero
-    = do
-<<<<<<< HEAD
-        -- simpleConstraints %= (RSubtype (addVariable valueVarName tl env) pl pr :)
-        addRSubConstraint env tl tr
-=======
-        strL <- strip env pl
-        strR <- strip env pr
-        simpleConstraints %= (RSubtype (addVariable valueVarName tl env) pl pr :)
->>>>>>> 1dba81bd
-        simplifyConstraint (Subtype env (ScalarT bl rl pl) (ScalarT br rr fzero) False)
--- Bools
-simplifyConstraint' _ _ (Subtype env tl@(ScalarT BoolT rl pl) tr@(ScalarT BoolT rr pr) False)
-  | pr /= fzero
-    = do
-<<<<<<< HEAD
-        -- simpleConstraints %= (RSubtype (addVariable valueVarName tl env) pl pr :)
-        addRSubConstraint env tl tr
-=======
-        strL <- strip env pl
-        strR <- strip env pr
-        simpleConstraints %= (RSubtype (addVariable valueVarName tl env) pl pr :)
->>>>>>> 1dba81bd
-        simplifyConstraint (Subtype env (ScalarT BoolT rl pl) (ScalarT BoolT rr fzero) False)
--- Ints
-simplifyConstraint' _ _ (Subtype env tl@(ScalarT IntT rl pl) tr@(ScalarT IntT rr pr) False)
-  | pr /= fzero
-    = do
-<<<<<<< HEAD
-        addRSubConstraint env tl tr
-        -- simpleConstraints %= (RSubtype (addVariable valueVarName tl env) pl pr :)
-=======
-        strL <- strip env pl
-        strR <- strip env pr
-        simpleConstraints %= (RSubtype (addVariable valueVarName tl env) pl pr :)
->>>>>>> 1dba81bd
-        simplifyConstraint (Subtype env (ScalarT IntT rl pl) (ScalarT IntT rr fzero) False)
-
-
--- Type variable with known assignment: substitute
-simplifyConstraint' tass _ (Subtype env tv@(ScalarT (TypeVarT _ a _) _ p) t variant)
-  | a `Map.member` tass
-    = let tv' = typeSubstitute tass tv
-      in --trace ("subst for " ++ show a ++ " + " ++ show p ++ " yielding " ++ show tv') $ 
-         simplifyConstraint (Subtype env (typeSubstitute tass tv) t variant)
-simplifyConstraint' tass _ (Subtype env t tv@(ScalarT (TypeVarT _ a _) _ p) variant)
-  | a `Map.member` tass
-    = let tv' = typeSubstitute tass tv
-      in -- trace ("subst for " ++ show a ++ " + " ++ show p ++ " yielding " ++ show tv') $ 
-         simplifyConstraint (Subtype env t (typeSubstitute tass tv) variant)
-simplifyConstraint' tass _ (WellFormed env tv@(ScalarT (TypeVarT _ a _) _ _))
-  | a `Map.member` tass
-    = simplifyConstraint (WellFormed env (typeSubstitute tass tv))
-
--- Don't do shit yet, wait until type assignment is finalized
-simplifyConstraint' tass _ c@SharedEnv{} =
-  simpleConstraints %= (c :)
-simplifyConstraint' tass _ c@ConstantRes{} =
-  simpleConstraints %= (c :)
-simplifyConstraint' tass _ c@Transfer{} =
-  simpleConstraints %= (c :)
-
--- Two unknown free variables: nothing can be done for now
-simplifyConstraint' _ _ c@(Subtype env (ScalarT (TypeVarT _ a _) _ _) (ScalarT (TypeVarT _ b _) _ _) _) | not (isBound env a) && not (isBound env b)
-  = if a == b
-      then error $ show $ text "simplifyConstraint: equal type variables on both sides"
-      else ifM (use isFinal)
-            (do -- This is a final pass: assign an arbitrary type to one of the variables
-              addTypeAssignment a intAll
-              simplifyConstraint c)
-            (modify $ addTypingConstraint c)
-simplifyConstraint' _ _ c@(WellFormed env (ScalarT (TypeVarT _ a _) _ _)) | not (isBound env a)
-  = modify $ addTypingConstraint c
--- simplifyConstraint' _ _ c@(WellFormedPredicate _ _ _) = modify $ addTypingConstraint c -- APs: Adjusted signature
-simplifyConstraint' _ _ c@(WellFormedPredicate _ _ _ _) = modify $ addTypingConstraint c
-
--- Let types: extend environment (has to be done before trying to extend the type assignment)
-simplifyConstraint' _ _ (Subtype env (LetT x tDef tBody) t variant)
-  = do
-      env' <- safeAddGhostVar x tDef env
-      simplifyConstraint (Subtype env' tBody t variant) -- ToDo: make x unique?
-simplifyConstraint' _ _ (Subtype env t (LetT x tDef tBody) variant)
-  = do
-      env' <- safeAddGhostVar x tDef env
-      simplifyConstraint (Subtype env' t tBody variant) -- ToDo: make x unique?
-
--- Unknown free variable and a type: extend type assignment
-simplifyConstraint' _ _ c@(Subtype env (ScalarT (TypeVarT _ a _) _ _) t _) | not (isBound env a)
-  = unify env a t >> simplifyConstraint c
-simplifyConstraint' _ _ c@(Subtype env t (ScalarT (TypeVarT _ a _) _ _) _) | not (isBound env a)
-  = unify env a t >> simplifyConstraint c
-
--- Compound types: decompose
-
-simplifyConstraint' _ _ (Subtype env (ScalarT (DatatypeT name (tArg:tArgs) pArgs) fml pot) (ScalarT (DatatypeT name' (tArg':tArgs') pArgs') fml' pot') consistency)
-  = do
-      simplifyConstraint (Subtype env tArg tArg' consistency)
-      simplifyConstraint (Subtype env (ScalarT (DatatypeT name tArgs pArgs) fml pot) (ScalarT (DatatypeT name' tArgs' pArgs') fml' pot') consistency)
-
-simplifyConstraint' _ _ (Subtype env t@(ScalarT (DatatypeT name [] (pArg:pArgs)) fml pot) (ScalarT (DatatypeT name' [] (pArg':pArgs')) fml' pot') consistency)
-  = do
-      let variances = _predVariances ((env ^. datatypes) Map.! name)
-      let isContra = variances !! (length variances - length pArgs - 1) -- Is pArg contravariant?
-{-    if isContra -- APs: Discriminate between predicates and APs to create the correct simple constraint type
-        then simplifyConstraint (Subtype env (int pArg') (int pArg) consistency)
-        else simplifyConstraint (Subtype env (int pArg) (int pArg') consistency)
--}      
-      if (predSigResSort . head . _predParams $ (env ^. datatypes) Map.! name) == BoolS
-        then if isContra
-          then simplifyConstraint (Subtype env (int pArg') (int pArg) consistency)
-          else simplifyConstraint (Subtype env (int pArg) (int pArg') consistency)
-        else
-          do
-            strL <- strip env pArg
-            strR <- strip env pArg'
-            simpleConstraints %= (RSubtype env pArg pArg' :) 
-      simplifyConstraint (Subtype env (ScalarT (DatatypeT name [] pArgs) fml pot) (ScalarT (DatatypeT name' [] pArgs') fml' pot') consistency)
-simplifyConstraint' _ _ (Subtype env (FunctionT x tArg1 tRes1 _) (FunctionT y tArg2 tRes2 _) True)
-  = if isScalarType tArg1
-      then do
-        env' <- safeAddGhostVar x tArg1 env
-        simplifyConstraint (Subtype env' tRes1 tRes2 True)
-      else simplifyConstraint (Subtype env tRes1 tRes2 True)
-simplifyConstraint' _ _ (Subtype env (FunctionT x tArg1 tRes1 _) (FunctionT y tArg2 tRes2 _) consistency)
-  = do
-<<<<<<< HEAD
-      -- simplifyConstraint (Subtype env (removePotential tArg2) (removePotential tArg1) consistency)
-=======
-      --simplifyConstraint (Subtype env (removePotential tArg2) (removePotential tArg1) consistency)
->>>>>>> 1dba81bd
-      simplifyConstraint (Subtype env tArg2 tArg1 consistency)
-      if isScalarType tArg1
-        then do
-          env' <- safeAddGhostVar y tArg2 env
-<<<<<<< HEAD
-          -- simplifyConstraint (Subtype env' (renameVar (isBound env) x y tArg1 (removePotential tRes1)) (removePotential tRes2) consistency)
-=======
-          --simplifyConstraint (Subtype env' (renameVar (isBound env) x y tArg1 (removePotential tRes1)) (removePotential tRes2) consistency)
->>>>>>> 1dba81bd
-          simplifyConstraint (Subtype env' (renameVar (isBound env) x y tArg1 tRes1) tRes2 consistency)
-        else simplifyConstraint (Subtype env tRes1 tRes2 consistency)
-simplifyConstraint' _ _ c@(WellFormed env (ScalarT (DatatypeT name tArgs _) fml pot))
-  = do
-      mapM_ (simplifyConstraint . (\t -> WellFormed env t)) tArgs
-      simpleConstraints %= (c :)
-simplifyConstraint' _ _ (WellFormed env (FunctionT x tArg tRes _))
-  = do
-      simplifyConstraint (WellFormed env tArg)
-      env' <- safeAddGhostVar x tArg env
-      simplifyConstraint (WellFormed env' tRes)
-simplifyConstraint' _ _ (WellFormed env (LetT x tDef tBody))
-  = do
-      env' <- safeAddGhostVar x tDef env
-      simplifyConstraint (WellFormed env' tBody)
-
--- Simple constraint: return
-simplifyConstraint' _ _ c@(Subtype env (ScalarT baseT _ _) (ScalarT baseT' _ _) _)
-  | equalShape baseT baseT' = simpleConstraints %= (c :)
-simplifyConstraint' _ _ c@(WellFormed _ (ScalarT baseT _ _)) = simpleConstraints %= (c :)
-simplifyConstraint' _ _ c@(WellFormedCond _ _) = simpleConstraints %= (c :)
-simplifyConstraint' _ _ c@(WellFormedMatchCond _ _) = simpleConstraints %= (c :)
-simplifyConstraint' _ _ c@SharedForm{} = simpleConstraints %= (c :)
--- Otherwise (shape mismatch): fail
-simplifyConstraint' _ _ (Subtype _ t t' _) =
-  throwError $ text  "Cannot match shape" <+> squotes (pretty $ shape t) $+$ text "with shape" <+> squotes (pretty $ shape t')
-
-insertRVar (name, info) = Map.insert name info -- APs: copied from Util file to avoid circular dependency
--- | Takes a formula and replaces each AP with a variable that has the same id
-strip :: Monad s => Environment -> Formula -> TCSolver s Formula
-strip env p = case p of
-  BoolLit _           -> do writeLog 4 $ text $ "stripping bool: " ++ (show p)
-                            return p
-  IntLit _            -> do writeLog 4 $ text $ "stripping int: " ++ (show p)
-                            return p
-  SetLit _ _          -> do writeLog 4 $ text $ "stripping set: " ++ (show p)
-                            return p
-  Var _ _             -> do writeLog 4 $ text $ "stripping var: " ++ (show p)
-                            return p
-  Unknown _ _         -> do writeLog 4 $ text $ "stripping unknown: " ++ (show p)
-                            return p
-  Unary op fml        -> do writeLog 4 $ text $ "stripping unary: " ++ (show p)
-                            strf <- strip env fml
-                            return $ Unary op strf
-  Binary op fml1 fml2 -> do writeLog 4 $ text $ "stripping bin: " ++ (show p)
-                            strf1 <- strip env fml1
-                            strf2 <- strip env fml2
-                            return $ Binary op strf1 strf2
-  Ite i t e           -> do writeLog 4 $ text $ "stripping ite: " ++ (show p)
-                            stri <- strip env i
-                            strt <- strip env t
-                            stre <- strip env e
-                            return $ Ite i strt stre
-  Pred sort id _      -> do writeLog 4 $ text $ show (env ^. boundPredicates)
-                            if sort == BoolS
-                              then do writeLog 4 $ text $ "stripping pred:"
-                                      return p
-                              else do writeLog 4 $ text $ "stripping AP: " ++ (show p)
-                                      resourceVars %= insertRVar (id, [])
-                                      pass <- use predAssignment
-                                      tass <- use typeAssignment
-                                      let subst = sortSubstituteFml (asSortSubst tass) . substitutePredicate pass
-                                      simpleConstraints %= (RSubtype env (Var sort id) (subst p) :) 
-                                      simpleConstraints %= (RSubtype env (subst p) (Var sort id) :) 
-                                      return $ Var sort id
-  Cons _ _ _          -> do writeLog 4 $ text $ "stripping constructor app: " ++ (show p)
-                            return p
-  All _ _             -> do writeLog 4 $ text $ "stripping forall: " ++ (show p)
-                            return p
-  _                   ->    return p
-
--- | Unify type variable @a@ with type @t@ or fail if @a@ occurs in @t@
-unify env a t = if a `Set.member` typeVarsOf t
-  then error $ show $ text "simplifyConstraint: type variable occurs in the other type"
-  else do
-    t' <- fresh env t
-    writeLog 3 (text "UNIFY" <+> text a <+> text "WITH" <+> pretty t <+> text "PRODUCING" <+> pretty t')
-    addTypeAssignment a t'
-
--- Predicate well-formedness: shapeless or simple depending on type variables
-{-processPredicate c@(WellFormedPredicate env argSorts p) = do -- APs: split case into BoolS, IntS return types
-  tass <- use typeAssignment
-  let typeVars = Set.toList $ Set.unions $ map typeVarsOfSort argSorts
-  if any (isFreeVariable tass) typeVars
-    then do
-      writeLog 3 $ text "WARNING: free vars in predicate" <+> pretty c
-      modify $ addTypingConstraint c -- Still has type variables: cannot determine shape
-    else do
-      -- u <- freshId "U"
-      let u = p
-      addPredAssignment p (Unknown Map.empty u)
-      let argSorts' = map (sortSubstitute $ asSortSubst tass) argSorts
-      let args = zipWith Var argSorts' deBrujns
-      let env' = typeSubstituteEnv tass env
-      let vars = allScalars env'
-      pq <- asks _predQualsGen
-      addQuals u (pq (addAllVariables args env') args vars)
-  where
-    isFreeVariable tass a = not (isBound env a) && not (Map.member a tass)
--}
-processPredicate c@(WellFormedPredicate env argSorts BoolS p) = do
-  tass <- use typeAssignment
-  let typeVars = Set.toList $ Set.unions $ map typeVarsOfSort argSorts
-  if any (isFreeVariable tass) typeVars
-    then do
-      writeLog 3 $ text "WARNING: free vars in predicate" <+> pretty c
-      modify $ addTypingConstraint c -- Still has type variables: cannot determine shape
-    else do
-      -- u <- freshId "U"
-      let u = p
-      addPredAssignment p (Unknown Map.empty u)
-      let argSorts' = map (sortSubstitute $ asSortSubst tass) argSorts
-      let args = zipWith Var argSorts' deBrujns
-      let env' = typeSubstituteEnv tass env
-      let vars = allScalars env'
-      pq <- asks _predQualsGen
-      addQuals u (pq (addAllVariables args env') args vars)
-  where
-    isFreeVariable tass a = not (isBound env a) && not (Map.member a tass)
-processPredicate (WellFormedPredicate env argSorts IntS p) = do
-  let u = p
-  --addPredAssignment p (Unknown  u)
-  resourceVars %= insertRVar (u, [])
-  return ()
-processPredicate c = modify $ addTypingConstraint c
-
--- | Eliminate type and predicate variables from simple constraints, create qualifier maps, split measure-based subtyping constraints
-processConstraint :: MonadHorn s => Constraint -> TCSolver s ()
-processConstraint (Subtype env (ScalarT baseTL l potl) (ScalarT baseTR r potr) True) | equalShape baseTL baseTR
-  = do
-      tass <- use typeAssignment
-      pass <- use predAssignment
-      let subst = sortSubstituteFml (asSortSubst tass) . substitutePredicate pass
-      let l' = subst l
-      let r' = subst r
-      let potl' = subst potl
-      let potr' = subst potr
-      unless (l' == ftrue || r' == ftrue) $ simpleConstraints %= (Subtype env (ScalarT baseTL l' potl') (ScalarT baseTR r' potr') True :)
-
-processConstraint c@(Subtype env (ScalarT baseTL l potl) (ScalarT baseTR r potr) consistency) | equalShape baseTL baseTR
-  = if l == ffalse || r == ftrue
-      then do
-        -- Implication on refinements is trivially true, add constraint with trivial refinements for resource analysis
-        --let c' = Subtype env (ScalarT baseTL ffalse potl) (ScalarT baseTR r potr) consistency
-        --simpleConstraints %= (c': )
-        return ()
-      else do
-        tass <- use typeAssignment
-        pass <- use predAssignment
-        let subst = sortSubstituteFml (asSortSubst tass) . substitutePredicate pass
-        let l' = subst l
-        let r' = subst r
-        let potl' = subst potl
-        let potr' = subst potr
-        let c' = Subtype env (ScalarT baseTL l' potl') (ScalarT baseTR r' potr') consistency
-        if Set.null $ (predsOf l' `Set.union` predsOf r') Set.\\ Map.keysSet (allPredicates env)
-            then case baseTL of -- Subtyping of datatypes: try splitting into individual constraints between measures
-                  DatatypeT dtName _ _ -> do
-                    let measures = Map.keysSet $ allMeasuresOf dtName env
-                    let isAbstract = null $ ((env ^. datatypes) Map.! dtName) ^. constructors
-                    let vals = filter (\v -> varName v == valueVarName) . Set.toList . varsOf $ r'
-                    let rConjuncts = conjunctsOf r'
-                    doSplit <- asks _tcSolverSplitMeasures
-                    if not doSplit || isAbstract || null vals || (not . Set.null . unknownsOf) (l' |&| r') -- TODO: unknowns can be split if we know their potential valuations
-                      then simpleConstraints %= (c' :) -- Constraint has unknowns (or RHS doesn't contain _v)
-                      else case splitByPredicate measures (head vals) (Set.toList rConjuncts) of
-                            Nothing -> simpleConstraints %= (c' :) -- RHS cannot be split, add whole thing
-                            Just mr -> if rConjuncts `Set.isSubsetOf` Set.unions (Map.elems mr)
-                                        then do
-                                          let lConjuncts = conjunctsOf $ instantiateCons (head vals) l'
-                                          case splitByPredicate measures (head vals) (Set.toList lConjuncts) of -- Every conjunct of RHS is about some `m _v` (where m in measures)
-                                              Nothing -> simpleConstraints %= (c' :) -- LHS cannot be split, add whole thing for now
-                                              Just ml -> mapM_ (addSplitConstraint ml) (toDisjointGroups mr)
-                                        else simpleConstraints %= (c' :) -- Some conjuncts of RHS are no covered (that is, do not contains _v), add whole thing
-                  _ -> simpleConstraints %= (c' :)
-          else modify $ addTypingConstraint c -- Constraint contains free predicate: add back and wait until more type variables get unified, so predicate variables can be instantiated
-  where
-    instantiateCons val fml@(Binary Eq v (Cons _ _ _)) | v == val = conjunction $ instantiateConsAxioms env False (Just val) fml
-    instantiateCons _ fml = fml
-
-    addSplitConstraint :: MonadHorn s => Map Id (Set Formula) -> (Set Id, Set Formula) -> TCSolver s ()
-    addSplitConstraint ml (measures, rConjuncts) = do
-      let rhs = conjunction rConjuncts
-      let lhs = conjunction $ setConcatMap (\measure -> Map.findWithDefault Set.empty measure ml) measures
-      let c' = Subtype env (ScalarT baseTL lhs potl) (ScalarT baseTR rhs potr) consistency
-      simpleConstraints %= (c' :)
-
-
-processConstraint c@(WellFormed env t@(ScalarT baseT fml pot))
-  = do
-      simpleConstraints %= (c :)
-      case fml of
-        Unknown _ u -> do
-          qmap <- use qualifierMap
-          tass <- use typeAssignment
-          tq <- asks _typeQualsGen
-          -- Only add qualifiers if it's a new variable; multiple well-formedness constraints could have been added for constructors
-          let env' = typeSubstituteEnv tass env
-          -- Should this be ghost? Probably... Doesn't really matter for well-formed constraints since we're only considering the potential of _v
-          let env'' = addVariable valueVarName t env'
-          unless (Map.member u qmap) $ addQuals u (tq env'' (Var (toSort baseT) valueVarName) (allScalars env'))
-        _ -> return ()
-processConstraint (WellFormedCond env (Unknown _ u))
-  = do
-      tass <- use typeAssignment
-      cq <- asks _condQualsGen
-      let env' = typeSubstituteEnv tass env
-      addQuals u (cq env' (allScalars env'))
-processConstraint (WellFormedMatchCond env (Unknown _ u))
-  = do
-      tass <- use typeAssignment
-      mq <- asks _matchQualsGen
-      let env' = typeSubstituteEnv tass env
-      addQuals u (mq env' (allPotentialScrutinees env'))
-processConstraint (RSubtype env pl pr)
-  = do
-      tass <- use typeAssignment
-      pass <- use predAssignment
-      let subst = sortSubstituteFml (asSortSubst tass) . substitutePredicate pass
-      let pl' = subst pl
-      let pr' = subst pr
-      let env' = typeSubstituteEnv tass env
-      let c' = RSubtype env' pl' pr'
-      simpleConstraints %= (c' :)
-processConstraint (SharedEnv env envl envr)
-  = do
-      tass <- use typeAssignment
-      pass <- use predAssignment
-      let substAndGetScalars = fmap toMonotype . nonGhostScalars . over symbols (scalarSubstituteEnv tass)
-      let scalars = Map.assocs $ substAndGetScalars env
-      let scalarsl = Map.elems $ substAndGetScalars envl
-      let scalarsr = Map.elems $ substAndGetScalars envr
-      cm <- asks _checkMultiplicities
-      let cs = zipWith3 (partitionType cm env) scalars scalarsl scalarsr
-      --let fpc = SharedForm env (_freePotential env) (_freePotential envl) (_freePotential envr)
-      --let cfpc = SharedForm env (totalConditionalFP env) (totalConditionalFP envl) (totalConditionalFP envr)
-      simpleConstraints %= (concat cs ++)
-      --simpleConstraints %= (fpc :)
-      --simpleConstraints %= (cfpc :)
-processConstraint (ConstantRes env) = do
-  tass <- use typeAssignment
-  let env' = over symbols (scalarSubstituteEnv tass) env
-  simpleConstraints %= (ConstantRes env' :)
-processConstraint c@SharedForm{} = simpleConstraints %= (c :)
-processConstraint (Transfer envIn envOut) = do
-  tass <- use typeAssignment
-  let envIn' = over symbols (scalarSubstituteEnv tass) envIn
-  let envOut' = over symbols (scalarSubstituteEnv tass) envOut
-  simpleConstraints %= (Transfer envIn' envOut' :)
-processConstraint c = error $ show $ text "processConstraint: not a simple constraint" <+> pretty c
-
-generateHornClauses :: (MonadHorn s, MonadSMT s) => Constraint -> TCSolver s ()
-generateHornClauses (Subtype env (ScalarT baseTL l potl) (ScalarT baseTR r potr) True) | equalShape baseTL baseTR
-  = do
-      emb <- embedEnv env (l |&| r) False False
-      let clause = conjunction (Set.insert l $ Set.insert r emb)
-      consistencyChecks %= (clause :)
-generateHornClauses c@(Subtype env (ScalarT baseTL l potl) (ScalarT baseTR r potr) _) | equalShape baseTL baseTR
-  = do
-      emb <- embedEnv env (l |&| r) True False
-      clauses <- lift . lift . lift $ preprocessConstraint (conjunction (Set.insert l emb) |=>| r)
-      hornClauses %= (clauses ++)
-generateHornClauses WellFormed{}
-  = return ()
-generateHornClauses RSubtype{}
-  = return ()
-generateHornClauses SharedEnv{}
-  = return ()
-generateHornClauses SharedForm{}
-  = return ()
-generateHornClauses ConstantRes{}
-  = return ()
-generateHornClauses Transfer{}
-  = return ()
-generateHornClauses c = error $ show $ text "generateHornClauses: not a simple subtyping constraint" <+> pretty c
-
--- | 'allScalars' @env@ : logic terms for all scalar symbols in @env@
-allScalars :: Environment -> [Formula]
-allScalars env = mapMaybe toFormula $ Map.toList $ symbolsOfArity 0 env
-  where
-    toFormula (_, ForallT _ _) = Nothing
-    toFormula (x, _) | x `Set.member` (env ^. letBound) = Nothing
-    toFormula (x, Monotype t) = case t of
-      ScalarT IntT  (Binary Eq _ (IntLit n)) _ -> Just $ IntLit n
-      ScalarT BoolT (Var _ _) _ -> Just $ BoolLit True
-      ScalarT BoolT (Unary Not (Var _ _)) _ -> Just $ BoolLit False
-      ScalarT (DatatypeT dt [] []) (Binary Eq _ cons@(Cons _ name [])) _ | x == name -> Just cons
-      ScalarT b _ _ -> Just $ Var (toSort b) x
-      _ -> Nothing
-
--- | 'allPotentialScrutinees' @env@ : logic terms for all scalar symbols in @env@
-allPotentialScrutinees :: Environment -> [Formula]
-allPotentialScrutinees env = mapMaybe toFormula $ Map.toList $ symbolsOfArity 0 env
-  where
-    toFormula (x, Monotype t) = case t of
-      ScalarT b@(DatatypeT _ _ _) _ _ ->
-        if Set.member x (env ^. unfoldedVars) && notElem (Program (PSymbol x) t) (env ^. usedScrutinees)
-          then Just $ Var (toSort b) x
-          else Nothing
-      _ -> Nothing
-    toFormula _ = Nothing
-
-hasPotentialScrutinees :: Monad s => Environment -> TCSolver s Bool
-hasPotentialScrutinees env = do
-  tass <- use typeAssignment
-  return $ not $ null $ allPotentialScrutinees (typeSubstituteEnv tass env)
-
-addTypeAssignment tv t = typeAssignment %= Map.insert tv t
-addPredAssignment p fml = predAssignment %= Map.insert p fml
-
-addQuals :: MonadHorn s => Id -> QSpace -> TCSolver s ()
-addQuals name quals = do
-  quals' <- lift . lift . lift $ pruneQualifiers quals
-  qualifierMap %= Map.insert name quals'
-
--- | Add unknown @name@ with valuation @valuation@ to solutions of all candidates
-addFixedUnknown :: MonadHorn s => Id -> Set Formula -> TCSolver s ()
-addFixedUnknown name valuation = do
-    addQuals name (toSpace Nothing (Set.toList valuation))
-    candidates %= map update
-  where
-    update cand = cand { solution = Map.insert name valuation (solution cand) }
-
--- | 'fresh' @t@ : a type with the same shape as @t@ but fresh type variables, fresh predicate variables, and fresh unknowns as refinements
-fresh :: MonadHorn s => Environment -> RType -> TCSolver s RType
-fresh env (ScalarT b@(TypeVarT vSubst a m) _ p) | not (isBound env a) = do
-  -- Free type variable: replace with fresh free type variable
-  a' <- freshId "A"
-  p' <- safeFreshPot env (Just b) p
-  return $ ScalarT (TypeVarT vSubst a' m) ftrue p'
-fresh env (ScalarT baseT _ p) = do
-  baseT' <- freshBase baseT
-  -- Replace refinement with fresh predicate unknown:
-  k <- freshId "U"
-  p' <- safeFreshPot env (Just baseT) p
-  return $ ScalarT baseT' (Unknown Map.empty k) p'
-  where
-    freshBase (DatatypeT name tArgs _) = do
-      -- Replace type arguments with fresh types:
-      tArgs' <- mapM (fresh env) tArgs
-      -- Replace predicate arguments with fresh predicate variables:
-      let (DatatypeDef tParams pParams _ _ _) = (env ^. datatypes) Map.! name
-      -- pArgs' <- mapM (\sig -> freshPred env . map (noncaptureSortSubst tParams (map (toSort . baseTypeOf) tArgs')) . predSigArgSorts $ sig) pParams -- APs: changed to reflect new signature of freshPred 
-      pArgs' <- mapM (\sig -> (freshPred env . map (noncaptureSortSubst tParams (map (toSort . baseTypeOf) tArgs')) $        predSigArgSorts sig) (predSigResSort sig)) pParams
-      return $ DatatypeT name tArgs' pArgs'
-    -- Ensure fresh base type has multiplicity 1 to avoid zeroing other formulas during unification
-    --freshBase (TypeVarT subs a m) = return $ TypeVarT subs a defMultiplicity
-    freshBase baseT = return baseT
-fresh env (FunctionT x tArg tFun c) =
-  liftM2 (\t r -> FunctionT x t r c) (fresh env tArg) (fresh env tFun)
-fresh env t = let (env', t') = embedContext env t in fresh env' t'
-
-{-freshPred env sorts = do -- APs: changed signature to allow for access to return type of predicate
-  p' <- freshId "P"
-  modify $ addTypingConstraint (WellFormedPredicate env sorts p')
-  let args = zipWith Var sorts deBrujns
-  return $ Pred BoolS p' args
--}
-freshPred env argSorts resSort = do
-  p' <- freshId "P"
-  modify $ addTypingConstraint (WellFormedPredicate env argSorts resSort p')
-  let args = zipWith Var argSorts deBrujns
-  return $ Pred resSort p' args
-
--- | Set valuation of unknown @name@ to @valuation@
--- and re-check all potentially affected constraints in all candidates
-setUnknownRecheck :: MonadHorn s => Id -> Set Formula -> Set Id -> TCSolver s ()
-setUnknownRecheck name valuation duals = do
-  writeLog 3 $ text "Re-checking candidates after updating" <+> text name
-  cands@(cand:_) <- use candidates
-  let clauses = Set.filter (\fml -> name `Set.member` (Set.map unknownName (unknownsOf fml))) (validConstraints cand) -- First candidate cannot have invalid constraints
-  let cands' = map (\c -> c { solution = Map.insert name valuation (solution c) }) cands
-  env <- use initEnv
-  cands'' <- lift . lift . lift $ checkCandidates False (Set.toList clauses) (instantiateConsAxioms env False Nothing) cands'
-
-  if null cands''
-    then throwError $ text "Re-checking candidates failed"
-    else do
-      let liveClauses = Set.filter (\fml -> duals `disjoint` (Set.map unknownName (unknownsOf fml))) (validConstraints cand)
-      candidates .= map (\c -> c {
-                                  validConstraints = Set.intersection liveClauses (validConstraints c),
-                                  invalidConstraints = Set.intersection liveClauses (invalidConstraints c) }) cands'' -- Remove Horn clauses produced by now eliminated code
-
--- | 'matchConsType' @formal@ @actual@ : unify constructor return type @formal@ with @actual@
-matchConsType formal@(ScalarT (DatatypeT d vars pVars) _ _) actual@(ScalarT (DatatypeT d' args pArgs) _ p) | d == d'
-  = do
-      writeLog 3 $ text "Matching constructor type" $+$ pretty formal $+$ text "with scrutinee" $+$ pretty actual
-      zipWithM_ (\(ScalarT (TypeVarT _ a _) ftrue _) t -> addTypeAssignment a t) vars args
-      -- zipWithM_ (\(Pred BoolS p _) fml -> addPredAssignment p fml) pVars pArgs -- APs: Modified signature to match against APs as well as predicates
-      zipWithM_ (\(Pred _ p _) fml -> addPredAssignment p fml) pVars pArgs
-matchConsType t t' = error $ show $ text "matchConsType: cannot match" <+> pretty t <+> text "against" <+> pretty t'
-
-currentAssignment :: Monad s => RType -> TCSolver s RType
-currentAssignment t = do
-  tass <- use typeAssignment
-  return $ typeSubstitute tass t
-
--- | Substitute type variables, predicate variables, and predicate unknowns in @t@
--- using current type assignment, predicate assignment, and liquid assignment
-finalizeType :: Monad s => RType -> TCSolver s RType
-finalizeType t = do
-  tass <- use typeAssignment
-  pass <- use predAssignment
-  sol <- uses candidates (solution . head)
-  return $ (typeApplySolution sol . typeSubstitutePred pass . typeSubstitute tass) t
-
--- | Substitute type variables, predicate variables, and predicate unknowns in @p@
--- using current type assignment, predicate assignment, and liquid assignment
-finalizeProgram :: Monad s => RProgram -> TCSolver s (RProgram, TypingState)
-finalizeProgram p = do
-  tass <- use typeAssignment
-  pass <- use predAssignment
-  sol <- uses candidates (solution . head)
-  tstate <- get
-  let prog = typeApplySolution sol . typeSubstitutePred pass . typeSubstitute tass <$> p
-  return (prog, tstate)
-
-
-------------------------------------
-------------------------------------
--- Utility functions
-------------------------------------
-------------------------------------
-
--- | Impose typing constraint @c@ on the programs
--- addTypingConstraint c = over typingConstraints (nub . (c :))
-
-
--- | Signal type error
-throwError :: MonadHorn s => Doc -> TCSolver s ()
-throwError msg = do
-  (pos, ec) <- use errorContext
-  lift $ lift $ throwE $ ErrorMessage TypeError pos (msg $+$ ec)
-
-writeLog level msg = do
-  maxLevel <- asks _tcSolverLogLevel
-  when (level <= maxLevel) $ traceShow (plain msg) $ return ()
-
-
--- | Check resource bounds: attempt to find satisfying expressions for multiplicity and potential annotations
-checkResources :: (MonadHorn s, MonadSMT s, RMonad s)
-               => [Constraint]
-               -> TCSolver s ()
-checkResources [] = return ()
-checkResources constraints = do
-  accConstraints <- use resourceConstraints
-  newC <- solveResourceConstraints accConstraints (filter isResourceConstraint constraints)
-  case newC of
-    Nothing -> throwError $ text "Insufficient resources"
+{-# LANGUAGE FlexibleContexts #-}
+
+-- | Incremental solving of subtyping and well-formedness constraints
+module Synquid.Solver.TypeConstraint (
+  ErrorMessage,
+  typingConstraints,
+  typeAssignment,
+  qualifierMap,
+  candidates,
+  errorContext,
+  addFixedUnknown,
+  setUnknownRecheck,
+  simplifyAllConstraints,
+  solveAllCandidates,
+  matchConsType,
+  hasPotentialScrutinees,
+  currentAssignment,
+  finalizeType,
+  finalizeProgram,
+  allScalars,
+  processAllConstraints,
+  generateAllHornClauses,
+  processAllPredicates,
+  checkTypeConsistency,
+  solveTypeConstraints,
+  finalSolveRCs,
+  initTypingState
+) where
+
+import Synquid.Logic
+import Synquid.Type hiding (set)
+import Synquid.Program
+import Synquid.Error
+import Synquid.Pretty
+import Synquid.Util
+import Synquid.Resolver (addAllVariables)
+import Synquid.Synthesis.Util hiding (throwError, writeLog)
+import Synquid.Solver.Monad
+import Synquid.Solver.Resource
+import Synquid.Solver.CEGIS (initCEGISState)
+
+import Data.Maybe
+import Data.List
+import qualified Data.Set as Set
+import Data.Set (Set)
+import qualified Data.Map as Map
+import Data.Map (Map)
+import Control.Monad.Reader
+import Control.Monad.State
+import Control.Monad.Logic (msum)
+import Control.Monad.Trans.Except (throwE)
+import Control.Lens hiding (both)
+import Debug.Trace
+
+-- | Initial typing state in the initial environment @env@
+initTypingState :: MonadHorn s => Goal -> s TypingState
+initTypingState goal = do
+  let env = gEnvironment goal
+  initCand <- initHornSolver env
+  return TypingState {
+    _typingConstraints = [],
+    _typeAssignment = Map.empty,
+    _predAssignment = Map.empty,
+    _qualifierMap = Map.empty,
+    _candidates = [initCand],
+    _initEnv = env,
+    _idCount = Map.empty,
+    _versionCount = Map.empty,
+    _isFinal = False,
+    _resourceConstraints = [],
+    _resourceVars = Map.empty,
+    _matchCases = Set.empty,
+    _cegisState = initCEGISState, 
+    _simpleConstraints = [],
+    _hornClauses = [],
+    _consistencyChecks = [],
+    _errorContext = (noPos, empty),
+    _universalVars = initialFormulas env, 
+    _universalMeasures = Set.empty
+  }
+
+-- Sorta hacky to make sure we look at _v as well as other relevant universally quantified
+--   expressions
+initialFormulas :: Environment -> Set Id
+initialFormulas = {- Set.insert valueVarName . -} Set.fromList . Map.keys . nonGhostScalars -- . Map.mapWithKey toFml . nonGhostScalars 
+  where 
+    schToSort = toSort . baseTypeOf . toMonotype
+    toFml x sch = Var (schToSort sch) x
+
+{- Top-level constraint solving interface -}
+
+-- | Solve @typingConstraints@: either strengthen the current candidates and return shapeless type constraints or fail
+solveTypeConstraints :: (MonadSMT s, MonadHorn s, RMonad s) => TCSolver s ()
+solveTypeConstraints = do
+
+  simplifyAllConstraints
+  processAllPredicates
+  processAllConstraints
+
+  scs <- use simpleConstraints
+  writeLog 2 $ nest 4 $ text "Simple Constraints" $+$ vsep (map pretty scs)
+
+  generateAllHornClauses
+
+  solveHornClauses
+  checkTypeConsistency
+
+  res <- asks _checkResourceBounds
+  eac <- asks _enumAndCheck
+  when res $
+    if eac
+      then simplifyRCs scs
+      else checkResources scs 
+
+  hornClauses .= []
+  consistencyChecks .= []
+
+-- Solve resource constraints on final pass of enumerate-and-check algorithm
+finalSolveRCs :: (MonadSMT s, MonadHorn s, RMonad s) => TCSolver s ()
+finalSolveRCs = do
+  res <- asks _checkResourceBounds
+  -- Ensures EAC actually verifies the bounds
+  when res $ checkResources [SharedForm emptyEnv fzero fzero fzero]
+
+{- Implementation -}
+
+-- | Decompose and unify typing constraints;
+-- return shapeless type constraints: constraints involving only free type variables, which impose no restrictions yet, but might in the future
+simplifyAllConstraints :: MonadHorn s => TCSolver s ()
+simplifyAllConstraints = do
+  tcs <- use typingConstraints
+  writeLog 3 $ nest 4 $ text "Typing Constraints" $+$ vsep (map pretty tcs)
+  typingConstraints .= []
+  tass <- use typeAssignment
+  mapM_ simplifyConstraint tcs
+
+  -- If type assignment has changed, we might be able to process more shapeless constraints:
+  tass' <- use typeAssignment
+  writeLog 2 $ nest 2 $ text "Type assignment" $+$ vMapDoc text pretty tass'
+
+  when (Map.size tass' > Map.size tass) simplifyAllConstraints
+
+-- | Assign unknowns to all free predicate variables
+processAllPredicates :: MonadHorn s => TCSolver s ()
+processAllPredicates = do
+  tcs <- use typingConstraints
+  typingConstraints .= []
+  mapM_ processPredicate tcs
+
+  pass <- use predAssignment
+  writeLog 3 (nest 2 $ text "Pred assignment" $+$ vMapDoc text pretty pass)
+
+-- | Eliminate type and predicate variables, generate qualifier maps
+processAllConstraints :: MonadHorn s => TCSolver s ()
+processAllConstraints = do
+  tcs <- use simpleConstraints
+  simpleConstraints .= []
+  mapM_ processConstraint tcs
+
+-- | Convert simple subtyping constraints into horn clauses
+generateAllHornClauses :: (MonadHorn s, MonadSMT s) => TCSolver s ()
+generateAllHornClauses = do
+  tcs <- use simpleConstraints
+  simpleConstraints .= []
+  mapM_ generateHornClauses tcs
+
+-- | Refine the current liquid assignments using the horn clauses
+solveHornClauses :: MonadHorn s => TCSolver s ()
+solveHornClauses = do
+  clauses <- use hornClauses
+  qmap <- use qualifierMap
+  cands <- use candidates
+  env <- use initEnv
+  cands' <- lift . lift . lift $ refineCandidates clauses qmap (instantiateConsAxioms env False Nothing) cands
+
+  when (null cands') (throwError $ text "Cannot find sufficiently strong refinements")
+  candidates .= cands'
+
+solveAllCandidates :: MonadHorn s => TCSolver s ()
+solveAllCandidates = do
+  cands <- use candidates
+  cands' <- concat <$> mapM solveCandidate cands
+  candidates .= cands'
+  where
+    solveCandidate c@(Candidate s valids invalids _) =
+      if Set.null invalids
+        then return [c]
+        else do
+          qmap <- use qualifierMap
+          env <- use initEnv
+          cands' <- lift . lift . lift $ refineCandidates [] qmap (instantiateConsAxioms env False Nothing) [c]
+          concat <$> mapM solveCandidate cands'
+
+-- | Filter out liquid assignments that are too strong for current consistency checks
+checkTypeConsistency :: MonadHorn s => TCSolver s ()
+checkTypeConsistency = do
+  clauses <- use consistencyChecks
+  cands <- use candidates
+  env <- use initEnv
+  cands' <- lift . lift . lift $ checkCandidates True clauses (instantiateConsAxioms env False Nothing) cands
+  when (null cands') (throwError $ text "Found inconsistent refinements")
+  candidates .= cands'
+
+addRSubConstraint :: Monad s => Environment -> RType -> RType -> TCSolver s ()
+addRSubConstraint env tl@(ScalarT _ rl pl) (ScalarT _ rr pr)
+  | rl == ffalse = return ()
+  | otherwise    = simpleConstraints %= (RSubtype (addVariable valueVarName tl env) pl pr :)
+
+-- | Simplify @c@ into a set of simple and shapeless constraints, possibly extended the current type assignment or predicate assignment
+simplifyConstraint :: MonadHorn s => Constraint -> TCSolver s ()
+simplifyConstraint c = do
+  tass <- use typeAssignment
+  pass <- use predAssignment
+  simplifyConstraint' tass pass c
+
+-- Any type: drop
+simplifyConstraint' _ _ (Subtype _ _ AnyT _) = return ()
+simplifyConstraint' _ _ (Subtype _ AnyT _ _) = return ()
+simplifyConstraint' _ _ (WellFormed _ AnyT) = return ()
+-- Any datatype: drop only if lhs is a datatype
+simplifyConstraint' _ _ (Subtype _ (ScalarT (DatatypeT _ _ _) _ _) t _) | t == anyDatatype = return ()
+-- Well-formedness of a known predicate drop
+-- simplifyConstraint' _ pass c@(WellFormedPredicate _ _ p) | p `Map.member` pass = return () -- APs: Just adjusted signature
+simplifyConstraint' _ pass c@(WellFormedPredicate _ _ _ p) | p `Map.member` pass = return () 
+
+-- Strip away potentials -- This is a little janky. Is there a better way than matching everything that is NOT a type var?
+-- Bound type variables: can compare potentials
+simplifyConstraint' _ _ (Subtype env tl@(ScalarT bl@(TypeVarT _ a _) rl pl) tr@(ScalarT br@(TypeVarT _ b _) rr pr) False)
+  | isBound env a && isBound env b && pr /= fzero
+    = do -- APs: modifying Subtype case to strip formulas before simplification
+        -- strL <- strip env pl
+        -- strR <- strip env pr
+        -- simpleConstraints %= (RSubtype (addVariable valueVarName tl env) pl pr :)
+        addRSubConstraint env tl tr
+        simplifyConstraint (Subtype env (ScalarT bl rl fzero) (ScalarT br rr fzero) False)
+-- Data types: can compare potentials
+simplifyConstraint' _ _ (Subtype env tl@(ScalarT bl@DatatypeT{} rl pl) tr@(ScalarT br@DatatypeT{} rr pr) False)
+  | pr /= fzero
+    = do
+        -- strL <- strip env pl
+        -- strR <- strip env pr
+        -- simpleConstraints %= (RSubtype (addVariable valueVarName tl env) pl pr :)
+        addRSubConstraint env tl tr
+        simplifyConstraint (Subtype env (ScalarT bl rl pl) (ScalarT br rr fzero) False)
+-- Bools
+simplifyConstraint' _ _ (Subtype env tl@(ScalarT BoolT rl pl) tr@(ScalarT BoolT rr pr) False)
+  | pr /= fzero
+    = do
+        -- strL <- strip env pl
+        -- strR <- strip env pr
+        -- simpleConstraints %= (RSubtype (addVariable valueVarName tl env) pl pr :)
+        addRSubConstraint env tl tr
+        simplifyConstraint (Subtype env (ScalarT BoolT rl pl) (ScalarT BoolT rr fzero) False)
+-- Ints
+simplifyConstraint' _ _ (Subtype env tl@(ScalarT IntT rl pl) tr@(ScalarT IntT rr pr) False)
+  | pr /= fzero
+    = do
+        -- strL <- strip env pl
+        -- strR <- strip env pr
+        -- simpleConstraints %= (RSubtype (addVariable valueVarName tl env) pl pr :)
+        addRSubConstraint env tl tr
+        simplifyConstraint (Subtype env (ScalarT IntT rl pl) (ScalarT IntT rr fzero) False)
+
+
+-- Type variable with known assignment: substitute
+simplifyConstraint' tass _ (Subtype env tv@(ScalarT (TypeVarT _ a _) _ p) t variant)
+  | a `Map.member` tass
+    = let tv' = typeSubstitute tass tv
+      in --trace ("subst for " ++ show a ++ " + " ++ show p ++ " yielding " ++ show tv') $ 
+         simplifyConstraint (Subtype env (typeSubstitute tass tv) t variant)
+simplifyConstraint' tass _ (Subtype env t tv@(ScalarT (TypeVarT _ a _) _ p) variant)
+  | a `Map.member` tass
+    = let tv' = typeSubstitute tass tv
+      in -- trace ("subst for " ++ show a ++ " + " ++ show p ++ " yielding " ++ show tv') $ 
+         simplifyConstraint (Subtype env t (typeSubstitute tass tv) variant)
+simplifyConstraint' tass _ (WellFormed env tv@(ScalarT (TypeVarT _ a _) _ _))
+  | a `Map.member` tass
+    = simplifyConstraint (WellFormed env (typeSubstitute tass tv))
+
+-- Don't do shit yet, wait until type assignment is finalized
+simplifyConstraint' tass _ c@SharedEnv{} =
+  simpleConstraints %= (c :)
+simplifyConstraint' tass _ c@ConstantRes{} =
+  simpleConstraints %= (c :)
+simplifyConstraint' tass _ c@Transfer{} =
+  simpleConstraints %= (c :)
+
+-- Two unknown free variables: nothing can be done for now
+simplifyConstraint' _ _ c@(Subtype env (ScalarT (TypeVarT _ a _) _ _) (ScalarT (TypeVarT _ b _) _ _) _) | not (isBound env a) && not (isBound env b)
+  = if a == b
+      then error $ show $ text "simplifyConstraint: equal type variables on both sides"
+      else ifM (use isFinal)
+            (do -- This is a final pass: assign an arbitrary type to one of the variables
+              addTypeAssignment a intAll
+              simplifyConstraint c)
+            (modify $ addTypingConstraint c)
+simplifyConstraint' _ _ c@(WellFormed env (ScalarT (TypeVarT _ a _) _ _)) | not (isBound env a)
+  = modify $ addTypingConstraint c
+-- simplifyConstraint' _ _ c@(WellFormedPredicate _ _ _) = modify $ addTypingConstraint c -- APs: Adjusted signature
+simplifyConstraint' _ _ c@(WellFormedPredicate _ _ _ _) = modify $ addTypingConstraint c
+
+-- Let types: extend environment (has to be done before trying to extend the type assignment)
+simplifyConstraint' _ _ (Subtype env (LetT x tDef tBody) t variant)
+  = do
+      env' <- safeAddGhostVar x tDef env
+      simplifyConstraint (Subtype env' tBody t variant) -- ToDo: make x unique?
+simplifyConstraint' _ _ (Subtype env t (LetT x tDef tBody) variant)
+  = do
+      env' <- safeAddGhostVar x tDef env
+      simplifyConstraint (Subtype env' t tBody variant) -- ToDo: make x unique?
+
+-- Unknown free variable and a type: extend type assignment
+simplifyConstraint' _ _ c@(Subtype env (ScalarT (TypeVarT _ a _) _ _) t _) | not (isBound env a)
+  = unify env a t >> simplifyConstraint c
+simplifyConstraint' _ _ c@(Subtype env t (ScalarT (TypeVarT _ a _) _ _) _) | not (isBound env a)
+  = unify env a t >> simplifyConstraint c
+
+-- Compound types: decompose
+
+simplifyConstraint' _ _ (Subtype env (ScalarT (DatatypeT name (tArg:tArgs) pArgs) fml pot) (ScalarT (DatatypeT name' (tArg':tArgs') pArgs') fml' pot') consistency)
+  = do
+      simplifyConstraint (Subtype env tArg tArg' consistency)
+      simplifyConstraint (Subtype env (ScalarT (DatatypeT name tArgs pArgs) fml pot) (ScalarT (DatatypeT name' tArgs' pArgs') fml' pot') consistency)
+
+simplifyConstraint' _ _ (Subtype env t@(ScalarT (DatatypeT name [] (pArg:pArgs)) fml pot) (ScalarT (DatatypeT name' [] (pArg':pArgs')) fml' pot') consistency)
+  = do
+      let variances = _predVariances ((env ^. datatypes) Map.! name)
+      let isContra = variances !! (length variances - length pArgs - 1) -- Is pArg contravariant?
+{-    if isContra -- APs: Discriminate between predicates and APs to create the correct simple constraint type
+        then simplifyConstraint (Subtype env (int pArg') (int pArg) consistency)
+        else simplifyConstraint (Subtype env (int pArg) (int pArg') consistency)
+-}      
+      if (predSigResSort . head . _predParams $ (env ^. datatypes) Map.! name) == BoolS
+        then if isContra
+          then simplifyConstraint (Subtype env (int pArg') (int pArg) consistency)
+          else simplifyConstraint (Subtype env (int pArg) (int pArg') consistency)
+        else
+          do
+            strL <- strip env pArg
+            strR <- strip env pArg'
+            simpleConstraints %= (RSubtype env pArg pArg' :) 
+      simplifyConstraint (Subtype env (ScalarT (DatatypeT name [] pArgs) fml pot) (ScalarT (DatatypeT name' [] pArgs') fml' pot') consistency)
+simplifyConstraint' _ _ (Subtype env (FunctionT x tArg1 tRes1 _) (FunctionT y tArg2 tRes2 _) True)
+  = if isScalarType tArg1
+      then do
+        env' <- safeAddGhostVar x tArg1 env
+        simplifyConstraint (Subtype env' tRes1 tRes2 True)
+      else simplifyConstraint (Subtype env tRes1 tRes2 True)
+simplifyConstraint' _ _ (Subtype env (FunctionT x tArg1 tRes1 _) (FunctionT y tArg2 tRes2 _) consistency)
+  = do
+      -- simplifyConstraint (Subtype env (removePotential tArg2) (removePotential tArg1) consistency)
+      simplifyConstraint (Subtype env tArg2 tArg1 consistency)
+      if isScalarType tArg1
+        then do
+          env' <- safeAddGhostVar y tArg2 env
+          -- simplifyConstraint (Subtype env' (renameVar (isBound env) x y tArg1 (removePotential tRes1)) (removePotential tRes2) consistency)
+          simplifyConstraint (Subtype env' (renameVar (isBound env) x y tArg1 tRes1) tRes2 consistency)
+        else simplifyConstraint (Subtype env tRes1 tRes2 consistency)
+simplifyConstraint' _ _ c@(WellFormed env (ScalarT (DatatypeT name tArgs _) fml pot))
+  = do
+      mapM_ (simplifyConstraint . (\t -> WellFormed env t)) tArgs
+      simpleConstraints %= (c :)
+simplifyConstraint' _ _ (WellFormed env (FunctionT x tArg tRes _))
+  = do
+      simplifyConstraint (WellFormed env tArg)
+      env' <- safeAddGhostVar x tArg env
+      simplifyConstraint (WellFormed env' tRes)
+simplifyConstraint' _ _ (WellFormed env (LetT x tDef tBody))
+  = do
+      env' <- safeAddGhostVar x tDef env
+      simplifyConstraint (WellFormed env' tBody)
+
+-- Simple constraint: return
+simplifyConstraint' _ _ c@(Subtype env (ScalarT baseT _ _) (ScalarT baseT' _ _) _)
+  | equalShape baseT baseT' = simpleConstraints %= (c :)
+simplifyConstraint' _ _ c@(WellFormed _ (ScalarT baseT _ _)) = simpleConstraints %= (c :)
+simplifyConstraint' _ _ c@(WellFormedCond _ _) = simpleConstraints %= (c :)
+simplifyConstraint' _ _ c@(WellFormedMatchCond _ _) = simpleConstraints %= (c :)
+simplifyConstraint' _ _ c@SharedForm{} = simpleConstraints %= (c :)
+-- Otherwise (shape mismatch): fail
+simplifyConstraint' _ _ (Subtype _ t t' _) =
+  throwError $ text  "Cannot match shape" <+> squotes (pretty $ shape t) $+$ text "with shape" <+> squotes (pretty $ shape t')
+
+-- | Takes a formula and replaces each AP with a variable that has the same id
+strip :: Monad s => Environment -> Formula -> TCSolver s Formula
+strip env p = case p of
+  BoolLit _           -> do writeLog 4 $ text $ "stripping bool: " ++ (show p)
+                            return p
+  IntLit _            -> do writeLog 4 $ text $ "stripping int: " ++ (show p)
+                            return p
+  SetLit _ _          -> do writeLog 4 $ text $ "stripping set: " ++ (show p)
+                            return p
+  Var _ _             -> do writeLog 4 $ text $ "stripping var: " ++ (show p)
+                            return p
+  Unknown _ _         -> do writeLog 4 $ text $ "stripping unknown: " ++ (show p)
+                            return p
+  Unary op fml        -> do writeLog 4 $ text $ "stripping unary: " ++ (show p)
+                            strf <- strip env fml
+                            return $ Unary op strf
+  Binary op fml1 fml2 -> do writeLog 4 $ text $ "stripping bin: " ++ (show p)
+                            strf1 <- strip env fml1
+                            strf2 <- strip env fml2
+                            return $ Binary op strf1 strf2
+  Ite i t e           -> do writeLog 4 $ text $ "stripping ite: " ++ (show p)
+                            stri <- strip env i
+                            strt <- strip env t
+                            stre <- strip env e
+                            return $ Ite i strt stre
+  Pred sort id _      -> do writeLog 4 $ text $ show (env ^. boundPredicates)
+                            if sort == BoolS
+                              then do writeLog 4 $ text $ "stripping pred:"
+                                      return p
+                              else do writeLog 4 $ text $ "stripping AP: " ++ (show p)
+                                      resourceVars %= insertRVar (id, [])
+                                      pass <- use predAssignment
+                                      tass <- use typeAssignment
+                                      let subst = sortSubstituteFml (asSortSubst tass) . substitutePredicate pass
+                                      simpleConstraints %= (RSubtype env (Var sort id) (subst p) :) 
+                                      simpleConstraints %= (RSubtype env (subst p) (Var sort id) :) 
+                                      return $ Var sort id
+  Cons _ _ _          -> do writeLog 4 $ text $ "stripping constructor app: " ++ (show p)
+                            return p
+  All _ _             -> do writeLog 4 $ text $ "stripping forall: " ++ (show p)
+                            return p
+  _                   ->    return p
+
+-- | Unify type variable @a@ with type @t@ or fail if @a@ occurs in @t@
+unify env a t = if a `Set.member` typeVarsOf t
+  then error $ show $ text "simplifyConstraint: type variable occurs in the other type"
+  else do
+    t' <- fresh env t
+    writeLog 3 (text "UNIFY" <+> text a <+> text "WITH" <+> pretty t <+> text "PRODUCING" <+> pretty t')
+    addTypeAssignment a t'
+
+-- Predicate well-formedness: shapeless or simple depending on type variables
+{-processPredicate c@(WellFormedPredicate env argSorts p) = do -- APs: split case into BoolS, IntS return types
+  tass <- use typeAssignment
+  let typeVars = Set.toList $ Set.unions $ map typeVarsOfSort argSorts
+  if any (isFreeVariable tass) typeVars
+    then do
+      writeLog 3 $ text "WARNING: free vars in predicate" <+> pretty c
+      modify $ addTypingConstraint c -- Still has type variables: cannot determine shape
+    else do
+      -- u <- freshId "U"
+      let u = p
+      addPredAssignment p (Unknown Map.empty u)
+      let argSorts' = map (sortSubstitute $ asSortSubst tass) argSorts
+      let args = zipWith Var argSorts' deBrujns
+      let env' = typeSubstituteEnv tass env
+      let vars = allScalars env'
+      pq <- asks _predQualsGen
+      addQuals u (pq (addAllVariables args env') args vars)
+  where
+    isFreeVariable tass a = not (isBound env a) && not (Map.member a tass)
+-}
+processPredicate c@(WellFormedPredicate env argSorts BoolS p) = do
+  tass <- use typeAssignment
+  let typeVars = Set.toList $ Set.unions $ map typeVarsOfSort argSorts
+  if any (isFreeVariable tass) typeVars
+    then do
+      writeLog 3 $ text "WARNING: free vars in predicate" <+> pretty c
+      modify $ addTypingConstraint c -- Still has type variables: cannot determine shape
+    else do
+      -- u <- freshId "U"
+      let u = p
+      addPredAssignment p (Unknown Map.empty u)
+      let argSorts' = map (sortSubstitute $ asSortSubst tass) argSorts
+      let args = zipWith Var argSorts' deBrujns
+      let env' = typeSubstituteEnv tass env
+      let vars = allScalars env'
+      pq <- asks _predQualsGen
+      addQuals u (pq (addAllVariables args env') args vars)
+  where
+    isFreeVariable tass a = not (isBound env a) && not (Map.member a tass)
+processPredicate (WellFormedPredicate env argSorts IntS p) = do
+  let u = p
+  --addPredAssignment p (Unknown  u)
+  resourceVars %= insertRVar (u, [])
+  return ()
+processPredicate c = modify $ addTypingConstraint c
+
+-- | Eliminate type and predicate variables from simple constraints, create qualifier maps, split measure-based subtyping constraints
+processConstraint :: MonadHorn s => Constraint -> TCSolver s ()
+processConstraint (Subtype env (ScalarT baseTL l potl) (ScalarT baseTR r potr) True) | equalShape baseTL baseTR
+  = do
+      tass <- use typeAssignment
+      pass <- use predAssignment
+      let subst = sortSubstituteFml (asSortSubst tass) . substitutePredicate pass
+      let l' = subst l
+      let r' = subst r
+      let potl' = subst potl
+      let potr' = subst potr
+      unless (l' == ftrue || r' == ftrue) $ simpleConstraints %= (Subtype env (ScalarT baseTL l' potl') (ScalarT baseTR r' potr') True :)
+
+processConstraint c@(Subtype env (ScalarT baseTL l potl) (ScalarT baseTR r potr) consistency) | equalShape baseTL baseTR
+  = if l == ffalse || r == ftrue
+      then do
+        -- Implication on refinements is trivially true, add constraint with trivial refinements for resource analysis
+        --let c' = Subtype env (ScalarT baseTL ffalse potl) (ScalarT baseTR r potr) consistency
+        --simpleConstraints %= (c': )
+        return ()
+      else do
+        tass <- use typeAssignment
+        pass <- use predAssignment
+        let subst = sortSubstituteFml (asSortSubst tass) . substitutePredicate pass
+        let l' = subst l
+        let r' = subst r
+        let potl' = subst potl
+        let potr' = subst potr
+        let c' = Subtype env (ScalarT baseTL l' potl') (ScalarT baseTR r' potr') consistency
+        if Set.null $ (predsOf l' `Set.union` predsOf r') Set.\\ Map.keysSet (allPredicates env)
+            then case baseTL of -- Subtyping of datatypes: try splitting into individual constraints between measures
+                  DatatypeT dtName _ _ -> do
+                    let measures = Map.keysSet $ allMeasuresOf dtName env
+                    let isAbstract = null $ ((env ^. datatypes) Map.! dtName) ^. constructors
+                    let vals = filter (\v -> varName v == valueVarName) . Set.toList . varsOf $ r'
+                    let rConjuncts = conjunctsOf r'
+                    doSplit <- asks _tcSolverSplitMeasures
+                    if not doSplit || isAbstract || null vals || (not . Set.null . unknownsOf) (l' |&| r') -- TODO: unknowns can be split if we know their potential valuations
+                      then simpleConstraints %= (c' :) -- Constraint has unknowns (or RHS doesn't contain _v)
+                      else case splitByPredicate measures (head vals) (Set.toList rConjuncts) of
+                            Nothing -> simpleConstraints %= (c' :) -- RHS cannot be split, add whole thing
+                            Just mr -> if rConjuncts `Set.isSubsetOf` Set.unions (Map.elems mr)
+                                        then do
+                                          let lConjuncts = conjunctsOf $ instantiateCons (head vals) l'
+                                          case splitByPredicate measures (head vals) (Set.toList lConjuncts) of -- Every conjunct of RHS is about some `m _v` (where m in measures)
+                                              Nothing -> simpleConstraints %= (c' :) -- LHS cannot be split, add whole thing for now
+                                              Just ml -> mapM_ (addSplitConstraint ml) (toDisjointGroups mr)
+                                        else simpleConstraints %= (c' :) -- Some conjuncts of RHS are no covered (that is, do not contains _v), add whole thing
+                  _ -> simpleConstraints %= (c' :)
+          else modify $ addTypingConstraint c -- Constraint contains free predicate: add back and wait until more type variables get unified, so predicate variables can be instantiated
+  where
+    instantiateCons val fml@(Binary Eq v (Cons _ _ _)) | v == val = conjunction $ instantiateConsAxioms env False (Just val) fml
+    instantiateCons _ fml = fml
+
+    addSplitConstraint :: MonadHorn s => Map Id (Set Formula) -> (Set Id, Set Formula) -> TCSolver s ()
+    addSplitConstraint ml (measures, rConjuncts) = do
+      let rhs = conjunction rConjuncts
+      let lhs = conjunction $ setConcatMap (\measure -> Map.findWithDefault Set.empty measure ml) measures
+      let c' = Subtype env (ScalarT baseTL lhs potl) (ScalarT baseTR rhs potr) consistency
+      simpleConstraints %= (c' :)
+
+
+processConstraint c@(WellFormed env t@(ScalarT baseT fml pot))
+  = do
+      simpleConstraints %= (c :)
+      case fml of
+        Unknown _ u -> do
+          qmap <- use qualifierMap
+          tass <- use typeAssignment
+          tq <- asks _typeQualsGen
+          -- Only add qualifiers if it's a new variable; multiple well-formedness constraints could have been added for constructors
+          let env' = typeSubstituteEnv tass env
+          -- Should this be ghost? Probably... Doesn't really matter for well-formed constraints since we're only considering the potential of _v
+          let env'' = addVariable valueVarName t env'
+          unless (Map.member u qmap) $ addQuals u (tq env'' (Var (toSort baseT) valueVarName) (allScalars env'))
+        _ -> return ()
+processConstraint (WellFormedCond env (Unknown _ u))
+  = do
+      tass <- use typeAssignment
+      cq <- asks _condQualsGen
+      let env' = typeSubstituteEnv tass env
+      addQuals u (cq env' (allScalars env'))
+processConstraint (WellFormedMatchCond env (Unknown _ u))
+  = do
+      tass <- use typeAssignment
+      mq <- asks _matchQualsGen
+      let env' = typeSubstituteEnv tass env
+      addQuals u (mq env' (allPotentialScrutinees env'))
+processConstraint (RSubtype env pl pr)
+  = do
+      tass <- use typeAssignment
+      pass <- use predAssignment
+      let subst = sortSubstituteFml (asSortSubst tass) . substitutePredicate pass
+      let pl' = subst pl
+      let pr' = subst pr
+      let env' = typeSubstituteEnv tass env
+      let c' = RSubtype env' pl' pr'
+      simpleConstraints %= (c' :)
+processConstraint (SharedEnv env envl envr)
+  = do
+      tass <- use typeAssignment
+      pass <- use predAssignment
+      let substAndGetScalars = fmap toMonotype . nonGhostScalars . over symbols (scalarSubstituteEnv tass)
+      let scalars = Map.assocs $ substAndGetScalars env
+      let scalarsl = Map.elems $ substAndGetScalars envl
+      let scalarsr = Map.elems $ substAndGetScalars envr
+      cm <- asks _checkMultiplicities
+      let cs = zipWith3 (partitionType cm env) scalars scalarsl scalarsr
+      --let fpc = SharedForm env (_freePotential env) (_freePotential envl) (_freePotential envr)
+      --let cfpc = SharedForm env (totalConditionalFP env) (totalConditionalFP envl) (totalConditionalFP envr)
+      simpleConstraints %= (concat cs ++)
+      --simpleConstraints %= (fpc :)
+      --simpleConstraints %= (cfpc :)
+processConstraint (ConstantRes env) = do
+  tass <- use typeAssignment
+  let env' = over symbols (scalarSubstituteEnv tass) env
+  simpleConstraints %= (ConstantRes env' :)
+processConstraint c@SharedForm{} = simpleConstraints %= (c :)
+processConstraint (Transfer envIn envOut) = do
+  tass <- use typeAssignment
+  let envIn' = over symbols (scalarSubstituteEnv tass) envIn
+  let envOut' = over symbols (scalarSubstituteEnv tass) envOut
+  simpleConstraints %= (Transfer envIn' envOut' :)
+processConstraint c = error $ show $ text "processConstraint: not a simple constraint" <+> pretty c
+
+generateHornClauses :: (MonadHorn s, MonadSMT s) => Constraint -> TCSolver s ()
+generateHornClauses (Subtype env (ScalarT baseTL l potl) (ScalarT baseTR r potr) True) | equalShape baseTL baseTR
+  = do
+      emb <- embedEnv env (l |&| r) False False
+      let clause = conjunction (Set.insert l $ Set.insert r emb)
+      consistencyChecks %= (clause :)
+generateHornClauses c@(Subtype env (ScalarT baseTL l potl) (ScalarT baseTR r potr) _) | equalShape baseTL baseTR
+  = do
+      emb <- embedEnv env (l |&| r) True False
+      clauses <- lift . lift . lift $ preprocessConstraint (conjunction (Set.insert l emb) |=>| r)
+      hornClauses %= (clauses ++)
+generateHornClauses WellFormed{}
+  = return ()
+generateHornClauses RSubtype{}
+  = return ()
+generateHornClauses SharedEnv{}
+  = return ()
+generateHornClauses SharedForm{}
+  = return ()
+generateHornClauses ConstantRes{}
+  = return ()
+generateHornClauses Transfer{}
+  = return ()
+generateHornClauses c = error $ show $ text "generateHornClauses: not a simple subtyping constraint" <+> pretty c
+
+-- | 'allScalars' @env@ : logic terms for all scalar symbols in @env@
+allScalars :: Environment -> [Formula]
+allScalars env = mapMaybe toFormula $ Map.toList $ symbolsOfArity 0 env
+  where
+    toFormula (_, ForallT _ _) = Nothing
+    toFormula (x, _) | x `Set.member` (env ^. letBound) = Nothing
+    toFormula (x, Monotype t) = case t of
+      ScalarT IntT  (Binary Eq _ (IntLit n)) _ -> Just $ IntLit n
+      ScalarT BoolT (Var _ _) _ -> Just $ BoolLit True
+      ScalarT BoolT (Unary Not (Var _ _)) _ -> Just $ BoolLit False
+      ScalarT (DatatypeT dt [] []) (Binary Eq _ cons@(Cons _ name [])) _ | x == name -> Just cons
+      ScalarT b _ _ -> Just $ Var (toSort b) x
+      _ -> Nothing
+
+-- | 'allPotentialScrutinees' @env@ : logic terms for all scalar symbols in @env@
+allPotentialScrutinees :: Environment -> [Formula]
+allPotentialScrutinees env = mapMaybe toFormula $ Map.toList $ symbolsOfArity 0 env
+  where
+    toFormula (x, Monotype t) = case t of
+      ScalarT b@(DatatypeT _ _ _) _ _ ->
+        if Set.member x (env ^. unfoldedVars) && notElem (Program (PSymbol x) t) (env ^. usedScrutinees)
+          then Just $ Var (toSort b) x
+          else Nothing
+      _ -> Nothing
+    toFormula _ = Nothing
+
+hasPotentialScrutinees :: Monad s => Environment -> TCSolver s Bool
+hasPotentialScrutinees env = do
+  tass <- use typeAssignment
+  return $ not $ null $ allPotentialScrutinees (typeSubstituteEnv tass env)
+
+addTypeAssignment tv t = typeAssignment %= Map.insert tv t
+addPredAssignment p fml = predAssignment %= Map.insert p fml
+
+addQuals :: MonadHorn s => Id -> QSpace -> TCSolver s ()
+addQuals name quals = do
+  quals' <- lift . lift . lift $ pruneQualifiers quals
+  qualifierMap %= Map.insert name quals'
+
+-- | Add unknown @name@ with valuation @valuation@ to solutions of all candidates
+addFixedUnknown :: MonadHorn s => Id -> Set Formula -> TCSolver s ()
+addFixedUnknown name valuation = do
+    addQuals name (toSpace Nothing (Set.toList valuation))
+    candidates %= map update
+  where
+    update cand = cand { solution = Map.insert name valuation (solution cand) }
+
+-- | 'fresh' @t@ : a type with the same shape as @t@ but fresh type variables, fresh predicate variables, and fresh unknowns as refinements
+fresh :: MonadHorn s => Environment -> RType -> TCSolver s RType
+fresh env (ScalarT b@(TypeVarT vSubst a m) _ p) | not (isBound env a) = do
+  -- Free type variable: replace with fresh free type variable
+  a' <- freshId "A"
+  p' <- safeFreshPot env (Just b) p
+  return $ ScalarT (TypeVarT vSubst a' m) ftrue p'
+fresh env (ScalarT baseT _ p) = do
+  baseT' <- freshBase baseT
+  -- Replace refinement with fresh predicate unknown:
+  k <- freshId "U"
+  p' <- safeFreshPot env (Just baseT) p
+  return $ ScalarT baseT' (Unknown Map.empty k) p'
+  where
+    freshBase (DatatypeT name tArgs _) = do
+      -- Replace type arguments with fresh types:
+      tArgs' <- mapM (fresh env) tArgs
+      -- Replace predicate arguments with fresh predicate variables:
+      let (DatatypeDef tParams pParams _ _ _) = (env ^. datatypes) Map.! name
+      -- pArgs' <- mapM (\sig -> freshPred env . map (noncaptureSortSubst tParams (map (toSort . baseTypeOf) tArgs')) . predSigArgSorts $ sig) pParams -- APs: changed to reflect new signature of freshPred 
+      pArgs' <- mapM (\sig -> (freshPred env . map (noncaptureSortSubst tParams (map (toSort . baseTypeOf) tArgs')) $        predSigArgSorts sig) (predSigResSort sig)) pParams
+      return $ DatatypeT name tArgs' pArgs'
+    -- Ensure fresh base type has multiplicity 1 to avoid zeroing other formulas during unification
+    --freshBase (TypeVarT subs a m) = return $ TypeVarT subs a defMultiplicity
+    freshBase baseT = return baseT
+fresh env (FunctionT x tArg tFun c) =
+  liftM2 (\t r -> FunctionT x t r c) (fresh env tArg) (fresh env tFun)
+fresh env t = let (env', t') = embedContext env t in fresh env' t'
+
+{-freshPred env sorts = do -- APs: changed signature to allow for access to return type of predicate
+  p' <- freshId "P"
+  modify $ addTypingConstraint (WellFormedPredicate env sorts p')
+  let args = zipWith Var sorts deBrujns
+  return $ Pred BoolS p' args
+-}
+freshPred env argSorts resSort = do
+  p' <- freshId "P"
+  modify $ addTypingConstraint (WellFormedPredicate env argSorts resSort p')
+  let args = zipWith Var argSorts deBrujns
+  return $ Pred resSort p' args
+
+-- | Set valuation of unknown @name@ to @valuation@
+-- and re-check all potentially affected constraints in all candidates
+setUnknownRecheck :: MonadHorn s => Id -> Set Formula -> Set Id -> TCSolver s ()
+setUnknownRecheck name valuation duals = do
+  writeLog 3 $ text "Re-checking candidates after updating" <+> text name
+  cands@(cand:_) <- use candidates
+  let clauses = Set.filter (\fml -> name `Set.member` (Set.map unknownName (unknownsOf fml))) (validConstraints cand) -- First candidate cannot have invalid constraints
+  let cands' = map (\c -> c { solution = Map.insert name valuation (solution c) }) cands
+  env <- use initEnv
+  cands'' <- lift . lift . lift $ checkCandidates False (Set.toList clauses) (instantiateConsAxioms env False Nothing) cands'
+
+  if null cands''
+    then throwError $ text "Re-checking candidates failed"
+    else do
+      let liveClauses = Set.filter (\fml -> duals `disjoint` (Set.map unknownName (unknownsOf fml))) (validConstraints cand)
+      candidates .= map (\c -> c {
+                                  validConstraints = Set.intersection liveClauses (validConstraints c),
+                                  invalidConstraints = Set.intersection liveClauses (invalidConstraints c) }) cands'' -- Remove Horn clauses produced by now eliminated code
+
+-- | 'matchConsType' @formal@ @actual@ : unify constructor return type @formal@ with @actual@
+matchConsType formal@(ScalarT (DatatypeT d vars pVars) _ _) actual@(ScalarT (DatatypeT d' args pArgs) _ p) | d == d'
+  = do
+      writeLog 3 $ text "Matching constructor type" $+$ pretty formal $+$ text "with scrutinee" $+$ pretty actual
+      zipWithM_ (\(ScalarT (TypeVarT _ a _) ftrue _) t -> addTypeAssignment a t) vars args
+      -- zipWithM_ (\(Pred BoolS p _) fml -> addPredAssignment p fml) pVars pArgs -- APs: Modified signature to match against APs as well as predicates
+      zipWithM_ (\(Pred _ p _) fml -> addPredAssignment p fml) pVars pArgs
+matchConsType t t' = error $ show $ text "matchConsType: cannot match" <+> pretty t <+> text "against" <+> pretty t'
+
+currentAssignment :: Monad s => RType -> TCSolver s RType
+currentAssignment t = do
+  tass <- use typeAssignment
+  return $ typeSubstitute tass t
+
+-- | Substitute type variables, predicate variables, and predicate unknowns in @t@
+-- using current type assignment, predicate assignment, and liquid assignment
+finalizeType :: Monad s => RType -> TCSolver s RType
+finalizeType t = do
+  tass <- use typeAssignment
+  pass <- use predAssignment
+  sol <- uses candidates (solution . head)
+  return $ (typeApplySolution sol . typeSubstitutePred pass . typeSubstitute tass) t
+
+-- | Substitute type variables, predicate variables, and predicate unknowns in @p@
+-- using current type assignment, predicate assignment, and liquid assignment
+finalizeProgram :: Monad s => RProgram -> TCSolver s (RProgram, TypingState)
+finalizeProgram p = do
+  tass <- use typeAssignment
+  pass <- use predAssignment
+  sol <- uses candidates (solution . head)
+  tstate <- get
+  let prog = typeApplySolution sol . typeSubstitutePred pass . typeSubstitute tass <$> p
+  return (prog, tstate)
+
+
+------------------------------------
+------------------------------------
+-- Utility functions
+------------------------------------
+------------------------------------
+
+-- | Impose typing constraint @c@ on the programs
+-- addTypingConstraint c = over typingConstraints (nub . (c :))
+
+
+-- | Signal type error
+throwError :: MonadHorn s => Doc -> TCSolver s ()
+throwError msg = do
+  (pos, ec) <- use errorContext
+  lift $ lift $ throwE $ ErrorMessage TypeError pos (msg $+$ ec)
+
+writeLog level msg = do
+  maxLevel <- asks _tcSolverLogLevel
+  when (level <= maxLevel) $ traceShow (plain msg) $ return ()
+
+
+-- | Check resource bounds: attempt to find satisfying expressions for multiplicity and potential annotations
+checkResources :: (MonadHorn s, MonadSMT s, RMonad s)
+               => [Constraint]
+               -> TCSolver s ()
+checkResources [] = return ()
+checkResources constraints = do
+  accConstraints <- use resourceConstraints
+  newC <- solveResourceConstraints accConstraints (filter isResourceConstraint constraints)
+  case newC of
+    Nothing -> throwError $ text "Insufficient resources"
     Just f  -> resourceConstraints %= (++ f)