{-# LANGUAGE FlexibleContexts #-}

-- Solver utilities
module Synquid.Solver.Util (
    embedEnv,
    embedSynthesisEnv,
    instantiateConsAxioms,
    potentialVars,
    freshId,
    freshVar,
    freshValueVars,
    throwError,
    allMeasureApps,
    nonGhostScalars,
    safeAddGhostVar,
    isResourceVariable,
    assignUnknowns,
    allUnknowns,
    writeLog
) where

import Synquid.Logic
import Synquid.Type 
import Synquid.Program
import Synquid.Util
import Synquid.Pretty
import Synquid.Error
import Synquid.Solver.Monad

import Data.List 
import Data.Maybe 
import qualified Data.Set as Set 
import Data.Set (Set)
import qualified Data.Map as Map
import Control.Monad.State (get)
import Control.Monad (when)
import Control.Monad.Trans (lift)
import Control.Monad.Trans.Except (throwE)
import Control.Monad.Reader (asks)
import Control.Monad.Logic (msum)
import Control.Lens hiding (both)
import Debug.Trace

-- | Assumptions encoded in an environment
embedding :: Monad s => Environment -> Set Id -> Bool -> Bool -> TCSolver s (Set Formula)
embedding env vars includeQuantified substituteValueVars = do
    tass <- use typeAssignment
    pass <- use predAssignment
    qmap <- use qualifierMap
    let ass = Set.map (substitutePredicate pass) (env ^. assumptions)
    let allVars = vars `Set.union` potentialVars qmap (conjunction ass)
    return $ addBindings env tass pass qmap ass allVars
  where
    addBindings env tass pass qmap fmls vars =
      if Set.null vars
        then fmls
        else let (x, rest) = Set.deleteFindMin vars in
              case Map.lookup x (allSymbols env) of
                Nothing -> addBindings env tass pass qmap fmls rest -- Variable not found (useful to ignore value variables)
                Just (Monotype t) -> case typeSubstitute tass t of
                  ScalarT baseT fml pot ->
                    let fml' = fml --if substituteValueVars then substitute (Map.singleton valueVarName (Var IntS x)) fml else fml
                        fmls' = Set.fromList $ map (substitute (Map.singleton valueVarName (Var (toSort baseT) x)) . substitutePredicate pass)
                                          (fml' : allMeasurePostconditions includeQuantified baseT env) 
                        newVars = Set.delete x $ setConcatMap (potentialVars qmap) fmls' in 
                    addBindings env tass pass qmap (fmls `Set.union` fmls') (rest `Set.union` newVars)
                  LetT y tDef tBody -> addBindings (addGhostVariable x tBody . addGhostVariable y tDef . removeVariable x $ env) tass pass qmap fmls vars
                  AnyT -> Set.singleton ffalse
                  _ -> error $ unwords ["embedding: encountered non-scalar variable", x, "in 0-arity bucket"]
                Just sch -> addBindings env tass pass qmap fmls rest -- TODO: why did this work before?
    allSymbols = symbolsOfArity 0 

embedEnv :: Monad s => Environment -> Formula -> Bool -> Bool -> TCSolver s (Set Formula)
embedEnv env fml consistency subst = do 
  qmap <- use qualifierMap
  let relevantVars = potentialVars qmap fml
  embedding env relevantVars consistency subst

embedSynthesisEnv :: MonadHorn s 
                  => Environment 
                  -> Formula 
                  -> Bool 
                  -> Bool
                  -> TCSolver s (Set Formula)
embedSynthesisEnv env fml consistency useMeasures = do 
  let env' = if useMeasures 
      then env
      else env { _measureDefs = Map.empty } -- don't instantiate measures in certain cases
  embedEnv env' fml consistency True

allUnknowns :: Environment -> Set Formula 
allUnknowns env = Set.filter isUnknownForm $ env ^. assumptions

assignUnknowns :: MonadHorn s => Set Formula -> TCSolver s (Set Formula)
assignUnknowns fmls = do 
  sol <- (solution . head) <$> use candidates
  return $ Set.map fromJust $ Set.filter isJust $ Set.map (fmap conjunction . getUnknown sol) fmls
  where 
    getUnknown solution (Unknown _ u) = Map.lookup u solution
  
-- | 'instantiateConsAxioms' @env fml@ : If @fml@ contains constructor applications, return the set of instantiations of constructor axioms for those applications in the environment @env@
instantiateConsAxioms :: Environment -> Bool -> Maybe Formula -> Formula -> Set Formula
instantiateConsAxioms env numeric mVal fml = 
  let inst = instantiateConsAxioms env numeric mVal 
      allMeasures dt e = Map.assocs $
        if numeric
          then allIntMeasuresOf dt e
          else allMeasuresOf dt e
  in case fml of
    Cons resS@(DataS dtName _) ctor args -> Set.unions $ Set.unions (map (measureAxiom resS ctor args) (allMeasures dtName env)) :
                                                          map (instantiateConsAxioms env numeric Nothing) args
    Unary op e -> inst e
    Binary op e1 e2 -> inst e1 `Set.union` inst e2
    Ite e0 e1 e2 -> inst e0 `Set.union` inst e1 `Set.union` inst e2
    SetLit _ elems -> Set.unions (map inst elems)
    Pred _ p args -> Set.unions $ map inst args
    _ -> Set.empty
  where
    measureAxiom resS ctor args (mname, MeasureDef inSort _ defs constantArgs _) =
      let
        MeasureCase _ vars body = head $ filter (\(MeasureCase c _ _) -> c == ctor) defs
        sParams = map varSortName (sortArgsOf inSort) -- sort parameters in the datatype declaration
        sArgs = sortArgsOf resS -- actual sort argument in the constructor application
        body' = noncaptureSortSubstFml sParams sArgs body -- measure definition with actual sorts for all subexpressions
        newValue = fromMaybe (Cons resS ctor args) mVal
        subst = Map.fromList $ (valueVarName, newValue) : zip vars args 
        -- Body of measure with constructor application (newValue) substituted for _v:
        vSubstBody = substitute subst body'
      in if null constantArgs
        then Set.singleton vSubstBody
        else let
          constArgList = Map.lookup mname (_measureConstArgs env)
        in Set.fromList $ allMeasureApps constArgList constantArgs vSubstBody 

allMeasureApps :: Maybe [Set Formula] -> [(Id, Sort)] -> Formula -> [Formula]
allMeasureApps Nothing _ _ = []
allMeasureApps (Just pArgs) constantArgs body = 
  let possibleArgs = map Set.toList pArgs
      possibleSubsts = zipWith (\(x, _) vars -> zip (repeat x) vars) constantArgs possibleArgs
      allArgLists = sequence possibleSubsts
  in  map ((`substitute` body) . Map.fromList) allArgLists

bottomValuation :: QMap -> Formula -> Formula
bottomValuation qmap fml = applySolution bottomSolution fml
  where
    unknowns = Set.toList $ unknownsOf fml
    bottomSolution = Map.fromList $ zip (map unknownName unknowns) (map (Set.fromList . lookupQualsSubst qmap) unknowns)

-- | 'potentialVars' @qmap fml@ : variables of @fml@ if all unknowns get strongest valuation according to @quals@
potentialVars :: QMap -> Formula -> Set Id
potentialVars qmap fml = Set.map varName $ varsOf $ bottomValuation qmap fml

-- | 'freshId' @prefix@ : fresh identifier starting with @prefix@
freshId :: Monad s => String -> TCSolver s String
freshId prefix = do
  i <- uses idCount (Map.findWithDefault 0 prefix)
  idCount %= Map.insert prefix (i + 1)
  return $ prefix ++ show i

freshVar :: Monad s => Environment -> String -> TCSolver s String
freshVar env prefix = do
  x <- freshId prefix
  if Map.member x (allSymbols env)
    then freshVar env prefix
    else return x

freshValueVarId :: Monad s => TCSolver s String
freshValueVarId = freshId valueVarName

-- | Replace occurrences of _v with a fresh variable in a given formula 
freshValueVars :: Monad s => Formula -> Sort -> TCSolver s (Formula, String)
freshValueVars fml sort = do 
  vnew <- freshValueVarId
  let newVar = Var sort vnew
  return (substitute (Map.singleton valueVarName newVar) fml, vnew)

nonGhostScalars env = Map.filterWithKey (nonGhost env) $ symbolsOfArity 0 env

nonGhost env x _ = Set.notMember x (env^.ghostSymbols)

safeAddGhostVar :: Monad s => String -> RType -> Environment -> TCSolver s Environment
safeAddGhostVar name t@FunctionT{} env = return $ addGhostVariable name t env
safeAddGhostVar name t@AnyT{} env = return $ addGhostVariable name t env
safeAddGhostVar name t env = do 
  tstate <- get 
  adomain <- asks _cegisDomain 
  if isResourceVariable env tstate adomain name t
    then do 
      universalFmls %= Set.insert (Var IntS name)
      return $ addGhostVariable name t env
    else return $ addGhostVariable name t env

isResourceVariable :: Environment 
                   -> TypingState 
                   -> Maybe AnnotationDomain
                   -> String
                   -> RType 
                   -> Bool 
isResourceVariable _ _ Nothing _ _ = False
isResourceVariable env tstate (Just adomain) x t = 
  let varName (Var _ n) = n
      cargs = env ^. measureConstArgs
      rmeasures = tstate ^. resourceMeasures 
      rsorts = map _inSort $ Map.elems rmeasures
      allCArgs = concat $ mapMaybe (`Map.lookup` cargs) (Map.keys rmeasures)  
      resourceCArgs = Set.map varName $ Set.unions allCArgs
      isUnresolved = Map.member x (_unresolvedConstants env)
      isInt t = 
        case baseTypeOf t of 
          IntT -> True 
          _    -> False
  in 
    not isUnresolved && case adomain of 
      Variable -> isInt t
<<<<<<< HEAD
      Measure  -> Set.member x resourceCArgs 
      Both     -> isInt t || Set.member x resourceCArgs
=======
      Measure  -> error "measures not supported" -- Set.member x resourceCArgs 
      Both     -> error "measures not supported" -- isInt t || Set.member x resourceCArgs
>>>>>>> dfdccf6a


-- | Signal type error
throwError :: MonadHorn s => Doc -> TCSolver s ()
throwError msg = do
  (pos, ec) <- use errorContext
  lift $ lift $ throwE $ ErrorMessage TypeError pos (msg $+$ ec)

writeLog level msg = do
  maxLevel <- asks _tcSolverLogLevel
  when (level <= maxLevel) $ traceShow (plain msg) $ return () <|MERGE_RESOLUTION|>--- conflicted
+++ resolved
@@ -1,232 +1,227 @@
-{-# LANGUAGE FlexibleContexts #-}
-
--- Solver utilities
-module Synquid.Solver.Util (
-    embedEnv,
-    embedSynthesisEnv,
-    instantiateConsAxioms,
-    potentialVars,
-    freshId,
-    freshVar,
-    freshValueVars,
-    throwError,
-    allMeasureApps,
-    nonGhostScalars,
-    safeAddGhostVar,
-    isResourceVariable,
-    assignUnknowns,
-    allUnknowns,
-    writeLog
-) where
-
-import Synquid.Logic
-import Synquid.Type 
-import Synquid.Program
-import Synquid.Util
-import Synquid.Pretty
-import Synquid.Error
-import Synquid.Solver.Monad
-
-import Data.List 
-import Data.Maybe 
-import qualified Data.Set as Set 
-import Data.Set (Set)
-import qualified Data.Map as Map
-import Control.Monad.State (get)
-import Control.Monad (when)
-import Control.Monad.Trans (lift)
-import Control.Monad.Trans.Except (throwE)
-import Control.Monad.Reader (asks)
-import Control.Monad.Logic (msum)
-import Control.Lens hiding (both)
-import Debug.Trace
-
--- | Assumptions encoded in an environment
-embedding :: Monad s => Environment -> Set Id -> Bool -> Bool -> TCSolver s (Set Formula)
-embedding env vars includeQuantified substituteValueVars = do
-    tass <- use typeAssignment
-    pass <- use predAssignment
-    qmap <- use qualifierMap
-    let ass = Set.map (substitutePredicate pass) (env ^. assumptions)
-    let allVars = vars `Set.union` potentialVars qmap (conjunction ass)
-    return $ addBindings env tass pass qmap ass allVars
-  where
-    addBindings env tass pass qmap fmls vars =
-      if Set.null vars
-        then fmls
-        else let (x, rest) = Set.deleteFindMin vars in
-              case Map.lookup x (allSymbols env) of
-                Nothing -> addBindings env tass pass qmap fmls rest -- Variable not found (useful to ignore value variables)
-                Just (Monotype t) -> case typeSubstitute tass t of
-                  ScalarT baseT fml pot ->
-                    let fml' = fml --if substituteValueVars then substitute (Map.singleton valueVarName (Var IntS x)) fml else fml
-                        fmls' = Set.fromList $ map (substitute (Map.singleton valueVarName (Var (toSort baseT) x)) . substitutePredicate pass)
-                                          (fml' : allMeasurePostconditions includeQuantified baseT env) 
-                        newVars = Set.delete x $ setConcatMap (potentialVars qmap) fmls' in 
-                    addBindings env tass pass qmap (fmls `Set.union` fmls') (rest `Set.union` newVars)
-                  LetT y tDef tBody -> addBindings (addGhostVariable x tBody . addGhostVariable y tDef . removeVariable x $ env) tass pass qmap fmls vars
-                  AnyT -> Set.singleton ffalse
-                  _ -> error $ unwords ["embedding: encountered non-scalar variable", x, "in 0-arity bucket"]
-                Just sch -> addBindings env tass pass qmap fmls rest -- TODO: why did this work before?
-    allSymbols = symbolsOfArity 0 
-
-embedEnv :: Monad s => Environment -> Formula -> Bool -> Bool -> TCSolver s (Set Formula)
-embedEnv env fml consistency subst = do 
-  qmap <- use qualifierMap
-  let relevantVars = potentialVars qmap fml
-  embedding env relevantVars consistency subst
-
-embedSynthesisEnv :: MonadHorn s 
-                  => Environment 
-                  -> Formula 
-                  -> Bool 
-                  -> Bool
-                  -> TCSolver s (Set Formula)
-embedSynthesisEnv env fml consistency useMeasures = do 
-  let env' = if useMeasures 
-      then env
-      else env { _measureDefs = Map.empty } -- don't instantiate measures in certain cases
-  embedEnv env' fml consistency True
-
-allUnknowns :: Environment -> Set Formula 
-allUnknowns env = Set.filter isUnknownForm $ env ^. assumptions
-
-assignUnknowns :: MonadHorn s => Set Formula -> TCSolver s (Set Formula)
-assignUnknowns fmls = do 
-  sol <- (solution . head) <$> use candidates
-  return $ Set.map fromJust $ Set.filter isJust $ Set.map (fmap conjunction . getUnknown sol) fmls
-  where 
-    getUnknown solution (Unknown _ u) = Map.lookup u solution
-  
--- | 'instantiateConsAxioms' @env fml@ : If @fml@ contains constructor applications, return the set of instantiations of constructor axioms for those applications in the environment @env@
-instantiateConsAxioms :: Environment -> Bool -> Maybe Formula -> Formula -> Set Formula
-instantiateConsAxioms env numeric mVal fml = 
-  let inst = instantiateConsAxioms env numeric mVal 
-      allMeasures dt e = Map.assocs $
-        if numeric
-          then allIntMeasuresOf dt e
-          else allMeasuresOf dt e
-  in case fml of
-    Cons resS@(DataS dtName _) ctor args -> Set.unions $ Set.unions (map (measureAxiom resS ctor args) (allMeasures dtName env)) :
-                                                          map (instantiateConsAxioms env numeric Nothing) args
-    Unary op e -> inst e
-    Binary op e1 e2 -> inst e1 `Set.union` inst e2
-    Ite e0 e1 e2 -> inst e0 `Set.union` inst e1 `Set.union` inst e2
-    SetLit _ elems -> Set.unions (map inst elems)
-    Pred _ p args -> Set.unions $ map inst args
-    _ -> Set.empty
-  where
-    measureAxiom resS ctor args (mname, MeasureDef inSort _ defs constantArgs _) =
-      let
-        MeasureCase _ vars body = head $ filter (\(MeasureCase c _ _) -> c == ctor) defs
-        sParams = map varSortName (sortArgsOf inSort) -- sort parameters in the datatype declaration
-        sArgs = sortArgsOf resS -- actual sort argument in the constructor application
-        body' = noncaptureSortSubstFml sParams sArgs body -- measure definition with actual sorts for all subexpressions
-        newValue = fromMaybe (Cons resS ctor args) mVal
-        subst = Map.fromList $ (valueVarName, newValue) : zip vars args 
-        -- Body of measure with constructor application (newValue) substituted for _v:
-        vSubstBody = substitute subst body'
-      in if null constantArgs
-        then Set.singleton vSubstBody
-        else let
-          constArgList = Map.lookup mname (_measureConstArgs env)
-        in Set.fromList $ allMeasureApps constArgList constantArgs vSubstBody 
-
-allMeasureApps :: Maybe [Set Formula] -> [(Id, Sort)] -> Formula -> [Formula]
-allMeasureApps Nothing _ _ = []
-allMeasureApps (Just pArgs) constantArgs body = 
-  let possibleArgs = map Set.toList pArgs
-      possibleSubsts = zipWith (\(x, _) vars -> zip (repeat x) vars) constantArgs possibleArgs
-      allArgLists = sequence possibleSubsts
-  in  map ((`substitute` body) . Map.fromList) allArgLists
-
-bottomValuation :: QMap -> Formula -> Formula
-bottomValuation qmap fml = applySolution bottomSolution fml
-  where
-    unknowns = Set.toList $ unknownsOf fml
-    bottomSolution = Map.fromList $ zip (map unknownName unknowns) (map (Set.fromList . lookupQualsSubst qmap) unknowns)
-
--- | 'potentialVars' @qmap fml@ : variables of @fml@ if all unknowns get strongest valuation according to @quals@
-potentialVars :: QMap -> Formula -> Set Id
-potentialVars qmap fml = Set.map varName $ varsOf $ bottomValuation qmap fml
-
--- | 'freshId' @prefix@ : fresh identifier starting with @prefix@
-freshId :: Monad s => String -> TCSolver s String
-freshId prefix = do
-  i <- uses idCount (Map.findWithDefault 0 prefix)
-  idCount %= Map.insert prefix (i + 1)
-  return $ prefix ++ show i
-
-freshVar :: Monad s => Environment -> String -> TCSolver s String
-freshVar env prefix = do
-  x <- freshId prefix
-  if Map.member x (allSymbols env)
-    then freshVar env prefix
-    else return x
-
-freshValueVarId :: Monad s => TCSolver s String
-freshValueVarId = freshId valueVarName
-
--- | Replace occurrences of _v with a fresh variable in a given formula 
-freshValueVars :: Monad s => Formula -> Sort -> TCSolver s (Formula, String)
-freshValueVars fml sort = do 
-  vnew <- freshValueVarId
-  let newVar = Var sort vnew
-  return (substitute (Map.singleton valueVarName newVar) fml, vnew)
-
-nonGhostScalars env = Map.filterWithKey (nonGhost env) $ symbolsOfArity 0 env
-
-nonGhost env x _ = Set.notMember x (env^.ghostSymbols)
-
-safeAddGhostVar :: Monad s => String -> RType -> Environment -> TCSolver s Environment
-safeAddGhostVar name t@FunctionT{} env = return $ addGhostVariable name t env
-safeAddGhostVar name t@AnyT{} env = return $ addGhostVariable name t env
-safeAddGhostVar name t env = do 
-  tstate <- get 
-  adomain <- asks _cegisDomain 
-  if isResourceVariable env tstate adomain name t
-    then do 
-      universalFmls %= Set.insert (Var IntS name)
-      return $ addGhostVariable name t env
-    else return $ addGhostVariable name t env
-
-isResourceVariable :: Environment 
-                   -> TypingState 
-                   -> Maybe AnnotationDomain
-                   -> String
-                   -> RType 
-                   -> Bool 
-isResourceVariable _ _ Nothing _ _ = False
-isResourceVariable env tstate (Just adomain) x t = 
-  let varName (Var _ n) = n
-      cargs = env ^. measureConstArgs
-      rmeasures = tstate ^. resourceMeasures 
-      rsorts = map _inSort $ Map.elems rmeasures
-      allCArgs = concat $ mapMaybe (`Map.lookup` cargs) (Map.keys rmeasures)  
-      resourceCArgs = Set.map varName $ Set.unions allCArgs
-      isUnresolved = Map.member x (_unresolvedConstants env)
-      isInt t = 
-        case baseTypeOf t of 
-          IntT -> True 
-          _    -> False
-  in 
-    not isUnresolved && case adomain of 
-      Variable -> isInt t
-<<<<<<< HEAD
-      Measure  -> Set.member x resourceCArgs 
-      Both     -> isInt t || Set.member x resourceCArgs
-=======
-      Measure  -> error "measures not supported" -- Set.member x resourceCArgs 
-      Both     -> error "measures not supported" -- isInt t || Set.member x resourceCArgs
->>>>>>> dfdccf6a
-
-
--- | Signal type error
-throwError :: MonadHorn s => Doc -> TCSolver s ()
-throwError msg = do
-  (pos, ec) <- use errorContext
-  lift $ lift $ throwE $ ErrorMessage TypeError pos (msg $+$ ec)
-
-writeLog level msg = do
-  maxLevel <- asks _tcSolverLogLevel
+{-# LANGUAGE FlexibleContexts #-}
+
+-- Solver utilities
+module Synquid.Solver.Util (
+    embedEnv,
+    embedSynthesisEnv,
+    instantiateConsAxioms,
+    potentialVars,
+    freshId,
+    freshVar,
+    freshValueVars,
+    throwError,
+    allMeasureApps,
+    nonGhostScalars,
+    safeAddGhostVar,
+    isResourceVariable,
+    assignUnknowns,
+    allUnknowns,
+    writeLog
+) where
+
+import Synquid.Logic
+import Synquid.Type 
+import Synquid.Program
+import Synquid.Util
+import Synquid.Pretty
+import Synquid.Error
+import Synquid.Solver.Monad
+
+import Data.List 
+import Data.Maybe 
+import qualified Data.Set as Set 
+import Data.Set (Set)
+import qualified Data.Map as Map
+import Control.Monad.State (get)
+import Control.Monad (when)
+import Control.Monad.Trans (lift)
+import Control.Monad.Trans.Except (throwE)
+import Control.Monad.Reader (asks)
+import Control.Monad.Logic (msum)
+import Control.Lens hiding (both)
+import Debug.Trace
+
+-- | Assumptions encoded in an environment
+embedding :: Monad s => Environment -> Set Id -> Bool -> Bool -> TCSolver s (Set Formula)
+embedding env vars includeQuantified substituteValueVars = do
+    tass <- use typeAssignment
+    pass <- use predAssignment
+    qmap <- use qualifierMap
+    let ass = Set.map (substitutePredicate pass) (env ^. assumptions)
+    let allVars = vars `Set.union` potentialVars qmap (conjunction ass)
+    return $ addBindings env tass pass qmap ass allVars
+  where
+    addBindings env tass pass qmap fmls vars =
+      if Set.null vars
+        then fmls
+        else let (x, rest) = Set.deleteFindMin vars in
+              case Map.lookup x (allSymbols env) of
+                Nothing -> addBindings env tass pass qmap fmls rest -- Variable not found (useful to ignore value variables)
+                Just (Monotype t) -> case typeSubstitute tass t of
+                  ScalarT baseT fml pot ->
+                    let fml' = fml --if substituteValueVars then substitute (Map.singleton valueVarName (Var IntS x)) fml else fml
+                        fmls' = Set.fromList $ map (substitute (Map.singleton valueVarName (Var (toSort baseT) x)) . substitutePredicate pass)
+                                          (fml' : allMeasurePostconditions includeQuantified baseT env) 
+                        newVars = Set.delete x $ setConcatMap (potentialVars qmap) fmls' in 
+                    addBindings env tass pass qmap (fmls `Set.union` fmls') (rest `Set.union` newVars)
+                  LetT y tDef tBody -> addBindings (addGhostVariable x tBody . addGhostVariable y tDef . removeVariable x $ env) tass pass qmap fmls vars
+                  AnyT -> Set.singleton ffalse
+                  _ -> error $ unwords ["embedding: encountered non-scalar variable", x, "in 0-arity bucket"]
+                Just sch -> addBindings env tass pass qmap fmls rest -- TODO: why did this work before?
+    allSymbols = symbolsOfArity 0 
+
+embedEnv :: Monad s => Environment -> Formula -> Bool -> Bool -> TCSolver s (Set Formula)
+embedEnv env fml consistency subst = do 
+  qmap <- use qualifierMap
+  let relevantVars = potentialVars qmap fml
+  embedding env relevantVars consistency subst
+
+embedSynthesisEnv :: MonadHorn s 
+                  => Environment 
+                  -> Formula 
+                  -> Bool 
+                  -> Bool
+                  -> TCSolver s (Set Formula)
+embedSynthesisEnv env fml consistency useMeasures = do 
+  let env' = if useMeasures 
+      then env
+      else env { _measureDefs = Map.empty } -- don't instantiate measures in certain cases
+  embedEnv env' fml consistency True
+
+allUnknowns :: Environment -> Set Formula 
+allUnknowns env = Set.filter isUnknownForm $ env ^. assumptions
+
+assignUnknowns :: MonadHorn s => Set Formula -> TCSolver s (Set Formula)
+assignUnknowns fmls = do 
+  sol <- (solution . head) <$> use candidates
+  return $ Set.map fromJust $ Set.filter isJust $ Set.map (fmap conjunction . getUnknown sol) fmls
+  where 
+    getUnknown solution (Unknown _ u) = Map.lookup u solution
+  
+-- | 'instantiateConsAxioms' @env fml@ : If @fml@ contains constructor applications, return the set of instantiations of constructor axioms for those applications in the environment @env@
+instantiateConsAxioms :: Environment -> Bool -> Maybe Formula -> Formula -> Set Formula
+instantiateConsAxioms env numeric mVal fml = 
+  let inst = instantiateConsAxioms env numeric mVal 
+      allMeasures dt e = Map.assocs $
+        if numeric
+          then allIntMeasuresOf dt e
+          else allMeasuresOf dt e
+  in case fml of
+    Cons resS@(DataS dtName _) ctor args -> Set.unions $ Set.unions (map (measureAxiom resS ctor args) (allMeasures dtName env)) :
+                                                          map (instantiateConsAxioms env numeric Nothing) args
+    Unary op e -> inst e
+    Binary op e1 e2 -> inst e1 `Set.union` inst e2
+    Ite e0 e1 e2 -> inst e0 `Set.union` inst e1 `Set.union` inst e2
+    SetLit _ elems -> Set.unions (map inst elems)
+    Pred _ p args -> Set.unions $ map inst args
+    _ -> Set.empty
+  where
+    measureAxiom resS ctor args (mname, MeasureDef inSort _ defs constantArgs _) =
+      let
+        MeasureCase _ vars body = head $ filter (\(MeasureCase c _ _) -> c == ctor) defs
+        sParams = map varSortName (sortArgsOf inSort) -- sort parameters in the datatype declaration
+        sArgs = sortArgsOf resS -- actual sort argument in the constructor application
+        body' = noncaptureSortSubstFml sParams sArgs body -- measure definition with actual sorts for all subexpressions
+        newValue = fromMaybe (Cons resS ctor args) mVal
+        subst = Map.fromList $ (valueVarName, newValue) : zip vars args 
+        -- Body of measure with constructor application (newValue) substituted for _v:
+        vSubstBody = substitute subst body'
+      in if null constantArgs
+        then Set.singleton vSubstBody
+        else let
+          constArgList = Map.lookup mname (_measureConstArgs env)
+        in Set.fromList $ allMeasureApps constArgList constantArgs vSubstBody 
+
+allMeasureApps :: Maybe [Set Formula] -> [(Id, Sort)] -> Formula -> [Formula]
+allMeasureApps Nothing _ _ = []
+allMeasureApps (Just pArgs) constantArgs body = 
+  let possibleArgs = map Set.toList pArgs
+      possibleSubsts = zipWith (\(x, _) vars -> zip (repeat x) vars) constantArgs possibleArgs
+      allArgLists = sequence possibleSubsts
+  in  map ((`substitute` body) . Map.fromList) allArgLists
+
+bottomValuation :: QMap -> Formula -> Formula
+bottomValuation qmap fml = applySolution bottomSolution fml
+  where
+    unknowns = Set.toList $ unknownsOf fml
+    bottomSolution = Map.fromList $ zip (map unknownName unknowns) (map (Set.fromList . lookupQualsSubst qmap) unknowns)
+
+-- | 'potentialVars' @qmap fml@ : variables of @fml@ if all unknowns get strongest valuation according to @quals@
+potentialVars :: QMap -> Formula -> Set Id
+potentialVars qmap fml = Set.map varName $ varsOf $ bottomValuation qmap fml
+
+-- | 'freshId' @prefix@ : fresh identifier starting with @prefix@
+freshId :: Monad s => String -> TCSolver s String
+freshId prefix = do
+  i <- uses idCount (Map.findWithDefault 0 prefix)
+  idCount %= Map.insert prefix (i + 1)
+  return $ prefix ++ show i
+
+freshVar :: Monad s => Environment -> String -> TCSolver s String
+freshVar env prefix = do
+  x <- freshId prefix
+  if Map.member x (allSymbols env)
+    then freshVar env prefix
+    else return x
+
+freshValueVarId :: Monad s => TCSolver s String
+freshValueVarId = freshId valueVarName
+
+-- | Replace occurrences of _v with a fresh variable in a given formula 
+freshValueVars :: Monad s => Formula -> Sort -> TCSolver s (Formula, String)
+freshValueVars fml sort = do 
+  vnew <- freshValueVarId
+  let newVar = Var sort vnew
+  return (substitute (Map.singleton valueVarName newVar) fml, vnew)
+
+nonGhostScalars env = Map.filterWithKey (nonGhost env) $ symbolsOfArity 0 env
+
+nonGhost env x _ = Set.notMember x (env^.ghostSymbols)
+
+safeAddGhostVar :: Monad s => String -> RType -> Environment -> TCSolver s Environment
+safeAddGhostVar name t@FunctionT{} env = return $ addGhostVariable name t env
+safeAddGhostVar name t@AnyT{} env = return $ addGhostVariable name t env
+safeAddGhostVar name t env = do 
+  tstate <- get 
+  adomain <- asks _cegisDomain 
+  if isResourceVariable env tstate adomain name t
+    then do 
+      universalFmls %= Set.insert (Var IntS name)
+      return $ addGhostVariable name t env
+    else return $ addGhostVariable name t env
+
+isResourceVariable :: Environment 
+                   -> TypingState 
+                   -> Maybe AnnotationDomain
+                   -> String
+                   -> RType 
+                   -> Bool 
+isResourceVariable _ _ Nothing _ _ = False
+isResourceVariable env tstate (Just adomain) x t = 
+  let varName (Var _ n) = n
+      cargs = env ^. measureConstArgs
+      rmeasures = tstate ^. resourceMeasures 
+      rsorts = map _inSort $ Map.elems rmeasures
+      allCArgs = concat $ mapMaybe (`Map.lookup` cargs) (Map.keys rmeasures)  
+      resourceCArgs = Set.map varName $ Set.unions allCArgs
+      isUnresolved = Map.member x (_unresolvedConstants env)
+      isInt t = 
+        case baseTypeOf t of 
+          IntT -> True 
+          _    -> False
+  in 
+    not isUnresolved && case adomain of 
+      Variable -> isInt t
+      Measure  -> error "measures not supported" -- Set.member x resourceCArgs 
+      Both     -> error "measures not supported" -- isInt t || Set.member x resourceCArgs
+
+
+-- | Signal type error
+throwError :: MonadHorn s => Doc -> TCSolver s ()
+throwError msg = do
+  (pos, ec) <- use errorContext
+  lift $ lift $ throwE $ ErrorMessage TypeError pos (msg $+$ ec)
+
+writeLog level msg = do
+  maxLevel <- asks _tcSolverLogLevel
   when (level <= maxLevel) $ traceShow (plain msg) $ return () 