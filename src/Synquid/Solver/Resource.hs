{-# LANGUAGE FlexibleContexts #-}

-- | Resource analysis
module Synquid.Solver.Resource (
  -- checkResources,
  solveResourceConstraints,
  isResourceConstraint,
  simplifyRCs,
  allRMeasures,
  partitionType,
  getAnnotationStyle,
  getPolynomialDomain,
  replaceCons
) where

import Synquid.Logic
import Synquid.Type hiding (set)
import Synquid.Program
import Synquid.Solver.Monad
import Synquid.Pretty
import Synquid.Solver.CEGIS
import Synquid.Solver.Types
import Synquid.Synthesis.Util hiding (writeLog)
import Synquid.Solver.Sygus

import           Data.Set (Set)
import qualified Data.Set as Set
import           Data.Map (Map)
import qualified Data.Map as Map
import           Data.Map.Ordered (OMap)
import qualified Data.Map.Ordered as OMap
import           Control.Monad.Logic
import           Control.Monad.Reader
import           Control.Lens
import           Debug.Trace
import           Data.List.NonEmpty (NonEmpty(..))
import           Data.Semigroup (sconcat)
import           Data.Maybe
import qualified Z3.Monad as Z3

import Debug.Pretty.Simple

import Debug.Pretty.Simple

-- | Process, but do not solve, a set of resource constraints
simplifyRCs :: (MonadHorn s, MonadSMT s, RMonad s)
            => [Constraint]
            -> TCSolver s ()
simplifyRCs [] = return ()
simplifyRCs constraints = do
  rcs <- mapM generateFormula (filter isResourceConstraint constraints)
  persistentState . resourceConstraints %= (++ rcs)

-- | 'solveResourceConstraints' @accConstraints constraints@ : Transform @constraints@ into logical constraints and attempt to solve the complete system by conjoining with @accConstraints@
solveResourceConstraints :: (MonadHorn s, RMonad s)
                         => [ProcessedRFormula]
                         -> [Constraint]
                         -> TCSolver s (Maybe [ProcessedRFormula])
solveResourceConstraints _ [] = return $ Just []
solveResourceConstraints oldConstraints constraints = do
  writeLog 3 $ linebreak <> text "Generating resource constraints:"
  -- Check satisfiability
  constraintList <- mapM generateFormula (filter isResourceConstraint constraints)
  b <- satisfyResources oldConstraints constraintList
  let result = if b then "SAT" else "UNSAT"
  writeLog 7 $ nest 4 $ text "Accumulated resource constraints:"
    $+$ pretty (map bodyFml oldConstraints)
  writeLog 8 $ nest 4 $ text "Solved resource constraint after conjoining formulas:"
    <+> text result $+$ prettyConjuncts (map bodyFml constraintList)
  return $ if b
    then Just constraintList -- $ Just $ if hasUniversals
    else Nothing

-- | 'generateFormula' @c@: convert constraint @c@ into a logical formula
--    If there are no universal quantifiers, we can cache the generated formulas
--    Otherwise, we must re-generate every time
generateFormula :: (MonadHorn s, RMonad s)
                => Constraint
                -> TCSolver s ProcessedRFormula
generateFormula c = do
  checkMults <- view (resourceArgs . checkMultiplicities) 
  generateFormula' checkMults c

generateFormula' :: (MonadHorn s, RMonad s)
                 => Bool
                 -> Constraint
                 -> TCSolver s ProcessedRFormula
generateFormula' checkMults c = do
  writeLog 4 $ indent 2 $ simplePrettyConstraint c <+> operator "~>"
  let mkRForm = RFormula Set.empty Set.empty Set.empty
  let freeParams = take 3 deBrujns  -- TODO: better solution. 3 is arbitrary.
  case c of
    Subtype{} -> error $ show $ text "generateFormula: subtype constraint present:" <+> pretty c
    WellFormed{} -> error $ show $ text "generateFormula: well-formedness constraint present:" <+> pretty c
    WellFormedPotential env p -> do
      let vs = getValueVar env
      let fml = mkRForm vs (p |>=| fzero)
      embedAndProcessConstraint env fml
    RSubtype env pl pr -> do
      op <- subtypeOp 
      vs1 <- getLocals env freeParams pl
      vs2 <- getLocals env freeParams pr
      let vs = Set.union vs1 vs2
      let fml = mkRForm vs $ pl `op` pr
      embedAndProcessConstraint env fml 
    SharedForm env f fl fr -> do
      let sharingFml = f |=| (fl |+| fr)
      let wf = conjunction [f |>=| fzero, fl |>=| fzero, fr |>=| fzero]
      let vs = getValueVar env
      let fml = mkRForm vs (wf |&| sharingFml)
      embedAndProcessConstraint env fml
    ConstantRes env -> do
      f <- assertZeroPotential env 
      let fml = mkRForm Set.empty f
      embedAndProcessConstraint env fml
    Transfer env env' -> do
      fmls <- redistribute env env' 
      let fml = mkRForm Set.empty $ conjunction fmls
      embedAndProcessConstraint env fml
    _ -> error $ show $ text "Constraint not relevant for resource analysis:" <+> pretty c


-- Constraint pre-processing pipeline
embedAndProcessConstraint :: (MonadHorn s, RMonad s)
                          => Environment
                          -> RawRFormula
                          -> TCSolver s ProcessedRFormula
embedAndProcessConstraint env rfml = do
  domain <- view (resourceArgs . rSolverDomain) 
  let go = embedConstraint env
       >=> replaceAbstractPotentials
       >=> instantiateUnknowns
       >=> filterAssumptions
       >=> getConstructors 
       >=> formatConstructors
       >=> joinAssumptions
  case domain of
    Dependent -> go rfml
    Constant  -> translateAndFinalize rfml

translateAndFinalize :: (MonadHorn s, RMonad s) => RawRFormula -> TCSolver s ProcessedRFormula 
translateAndFinalize rfml = do 
  writeLog 3 $ indent 4 $ pretty (bodyFml rfml)
  -- z3lit <- lift . lift . lift $ translate $ bodyFml rfml
  return $ rfml {
    _knownAssumptions = ftrue,
    _unknownAssumptions = ()
    -- _rconstraints = z3lit
  }


-- Embed context and generate constructor axioms
embedConstraint :: (MonadHorn s, RMonad s)
                => Environment
                -> RawRFormula
                -> TCSolver s RawRFormula
embedConstraint env rfml = do 
  -- Get assumptions related to all non-ghost scalar variables in context
  vars <- use universalVars
  -- Small hack -- need to ensure we grab the assumptions related to _v
  -- Note that sorts DO NOT matter here -- the embedder will ignore them.
  let vars' = Set.insert (Var AnyS valueVarName) $ Set.map (Var AnyS) vars
  ass <- embedSynthesisEnv env (conjunction vars') True 
  -- Split embedding into known/unknown parts
  let emb = Set.filter (not . isUnknownForm) ass
  let unk = Set.filter isUnknownForm ass
  return $ over knownAssumptions (Set.union emb) 
         $ over unknownAssumptions (Set.union unk) rfml

-- Replace predicate applications with variables
replaceAbstractPotentials :: MonadHorn s => RawRFormula -> TCSolver s RawRFormula
replaceAbstractPotentials rfml = do
  rvs <- use $ persistentState . resourceVars 
  let fml' = replaceAbsPreds rvs $ _rconstraints rfml
  return $ set rconstraints fml' rfml

replaceAbsPreds :: Map String [Formula] -> Formula -> Formula
replaceAbsPreds rvs p@(Pred s x fs) =
  case Map.lookup x rvs of
    Nothing -> p
    Just _  -> Var s x
replaceAbsPreds rvs (WithSubst s e) = WithSubst s $ replaceAbsPreds rvs e
replaceAbsPreds rvs (Unary op f) = Unary op $ replaceAbsPreds rvs f
replaceAbsPreds rvs (Binary op f g) = Binary op (replaceAbsPreds rvs f) (replaceAbsPreds rvs g)
replaceAbsPreds rvs (Ite g t f) = Ite (replaceAbsPreds rvs g) (replaceAbsPreds rvs t) (replaceAbsPreds rvs f)
replaceAbsPreds rvs (All _ _) = error "replaceAbsPreds: found forall you should handle that"
replaceAbsPreds _ f = f

-- Use strongest possible assignment to unknown assumptions
instantiateUnknowns :: MonadHorn s => RawRFormula -> TCSolver s KnownRFormula
instantiateUnknowns rfml = do 
  unknown' <- assignUnknowns (_unknownAssumptions rfml)
  fml' <- assignUnknownsInFml (_rconstraints rfml)
  return $ set unknownAssumptions ()
         $ set rconstraints fml'
         $ over knownAssumptions (Set.union unknown') rfml


replaceCons f@Cons{} = mkFuncVar f
replaceCons f = f

filterAssumptions :: MonadHorn s => KnownRFormula -> TCSolver s KnownRFormula
filterAssumptions rfml = do
  shouldFilter <- usesSygus
  let rfml' = 
        if shouldFilter
          then over knownAssumptions (Set.filter (not . hasCtor)) rfml
          else rfml
  return rfml'

-- apply variable substitutions
getConstructors :: MonadHorn s => KnownRFormula -> TCSolver s KnownRFormula
getConstructors rfml  = do
  cons <- use matchCases
  let format = Set.map (transformFml mkFuncVar)
  return $ set ctors (format cons) rfml

-- Turn predicate / constructor applications into variables 
formatConstructors :: MonadHorn s => KnownRFormula -> TCSolver s KnownRFormula
formatConstructors rfml = do 
  let update = Set.map (transformFml mkFuncVar)
  return $ over knownAssumptions update 
         $ over rconstraints (transformFml mkFuncVar) rfml

-- Produce final formula
joinAssumptions :: MonadHorn s
                 => KnownRFormula
                 -> TCSolver s ProcessedRFormula
joinAssumptions (RFormula known _ preds substs fml) = do
  let ass = conjunction known
  writeLog 3 $ indent 4 $ pretty (ass |=>| fml) -- conjunction (map lcToFml lcs))
  return $ RFormula ass () preds substs fml 


-- | Check the satisfiability of the generated resource constraints, instantiating universally
--     quantified expressions as necessary.
satisfyResources :: RMonad s
                 => [ProcessedRFormula]
                 -> [ProcessedRFormula]
                 -> TCSolver s Bool
satisfyResources oldfmls newfmls = do
  let rfmls = oldfmls ++ newfmls
  let runInSolver = lift . lift . lift
  domain <- view (resourceArgs . rSolverDomain)
  infdRVars <- use $ persistentState . inferredRVars
  let tryInfer = not $ OMap.null infdRVars
  case domain of
    Constant -> do
      if tryInfer
        then do
          let fmls = map bodyFml rfmls
          let rvl = OMap.assocs infdRVars
          model <- runInSolver $ optimizeAndGetModel fmls rvl
          case model of
            Nothing -> do
              return False
            Just m' -> do
              writeLog 6 $ nest 2 (text "Solved + inferred with model") </> nest 6 (text (modelStr m'))
              vs' <- runInSolver $ modelGetAssignment (fmap fst rvl) m'
              persistentState . inferredRVars %= OMap.unionWithR (\_ l _ -> l) (OMap.fromList . Map.toList . fmap Just . unRSolution $ vs')
              return True
        else do
          let fmls = map bodyFml rfmls
          model <- runInSolver $ solveAndGetModel fmls
          case model of
            Nothing -> return False
            Just m' -> do
              writeLog 6 $ nest 2 (text "Solved with model") </> nest 6 (text (modelStr m'))
              return True
    Dependent -> do
      solver <- view (resourceArgs . rsolver)
      deployHigherOrderSolver solver oldfmls newfmls 

deployHigherOrderSolver :: RMonad s
                        => ResourceSolver
                        -> [ProcessedRFormula] 
                        -> [ProcessedRFormula]
                        -> TCSolver s Bool
-- Solve with synthesizer
deployHigherOrderSolver SYGUS oldfmls newfmls = do
<<<<<<< HEAD
  infdRVars <- use $ persistentState . inferredRVars
  let tryInfer = not $ OMap.null infdRVars

  if tryInfer
    then error "Can't infer dependent resources with sygus solver"
    else do
      let rfmls = oldfmls ++ newfmls
      let runInSolver = lift . lift . lift
      logfile <- view (resourceArgs . sygusLog)
      ufmls <- map (Var IntS) . Set.toList <$> use universalVars
      universals <- collectUniversals rfmls ufmls
      rvars <- use $ persistentState . resourceVars
      env <- use initEnv 
      solverCmd <- view (resourceArgs . cvc4)
      runInSolver $ solveWithSygus logfile solverCmd env rvars universals oldfmls newfmls
=======
  let rfmls = oldfmls ++ newfmls
  let runInSolver = lift . lift . lift
  logfile <- view (resourceArgs . sygusLog)
  ufmls <- map (Var IntS) . Set.toList <$> use universalVars
  universals <- collectUniversals rfmls ufmls
  rvars <- use $ persistentState . resourceVars
  env <- use initEnv 
  solverCmd <- view (resourceArgs . cvc4)
  runInSolver $ solveWithSygus logfile solverCmd env rvars universals oldfmls newfmls
>>>>>>> ebb88fc1

-- Solve with CEGIS (incremental or not)
deployHigherOrderSolver _ oldfmls newfmls = do
  let rfmls = oldfmls ++ newfmls
  let runInSolver = lift . lift . lift
  ufmls <- map (Var IntS) . Set.toList <$> use universalVars
  universals <- collectUniversals rfmls ufmls
  cMax <- view (resourceArgs . cegisBound) 
  cstate <- updateCEGISState

  writeLog 3 $ text "Solving resource constraint with CEGIS:"
  writeLog 5 $ pretty $ conjunction $ map completeFml rfmls
  logUniversals
  
  infdRVars <- use $ persistentState . inferredRVars
  let tryInfer = not $ OMap.null infdRVars

  if tryInfer
    then do
      -- We get our inferred variables from our inferred map, but we set snd to
      -- Nothing to reset our upper bounds for optimizeWithCEGIS
      let rvl = [(x, Nothing) | (x, _) <- OMap.assocs infdRVars]
      let go = optimizeWithCEGIS cMax universals rfmls rvl
      (opt, cstate') <- runInSolver $ runCEGIS go cstate
      sat <- case opt of
                  Just m -> do
                    persistentState . inferredRVars %= OMap.unionWithR (\_ l _ -> l) (OMap.fromList m)
                    return True
                  Nothing -> return False

      storeCEGISState cstate'
      return sat
    else do
      let go = solveWithCEGIS cMax universals rfmls
      (sat, cstate') <- runInSolver $ runCEGIS go cstate
      storeCEGISState cstate'
      return sat


storeCEGISState :: Monad s => CEGISState -> TCSolver s ()
storeCEGISState st = do 
  cegisState .= st
  let isIncremental s = 
        case s of
          Incremental -> True
          _           -> False
  incremental <- isIncremental <$> view (resourceArgs . rsolver) 
  -- For non-incremental solving, don't reset resourceVars
  when incremental $
    persistentState . resourceVars .= Map.empty

-- Given a list of resource constraints, assemble the relevant universally quantified 
--   expressions for the CEGIS solver: renamed variables and constructor apps
--   Allows a list of extra formulas.
collectUniversals :: Monad s => [ProcessedRFormula] -> [Formula] -> TCSolver s Universals
collectUniversals rfmls existing = do 
  -- Do not need to substitute in constructors; substitutions are only for nameless rep (_v, de bruijns)
  let formatCons = Set.map ((\(Var s x) -> UCons s x) . transformFml mkFuncVar)
  ufs <- formatCons <$> use matchCases 
  let newvars = Set.toList $ Set.unions $ map _localUniversals rfmls -- concatMap (Map.elems . _varSubsts) rfmls
  return $ Universals (formatUniversals (existing ++ newvars)) (Set.toList ufs)


-- Nondeterministically redistribute top-level potentials between variables in context
redistribute :: Monad s
             => Environment
             -> Environment
             -> TCSolver s [Formula]
redistribute envIn envOut = do
  let fpIn  = envIn ^. freePotential
  let fpOut = envOut ^. freePotential
  let cfpIn  = totalConditionalFP envIn
  let cfpOut = totalConditionalFP envOut
  let wellFormedFP = [] -- fmap (|>=| fzero) [fpIn, fpOut, cfpIn, cfpOut]
  -- Sum of top-level potential annotations
  let envSum = sumFormulas . allPotentials
  -- Assert that all potentials are well-formed
  let wellFormed env = [] -- map (|>=| fzero) (Map.elems (allPotentials env))
  -- Assert (fresh) potentials in output context are well-formed
  let wellFormedAssertions = wellFormedFP ++ wellFormed envOut
  --Assert that top-level potentials are re-partitioned
  let transferAssertions = (envSum envIn |+| fpIn |+| cfpIn) |=| (envSum envOut |+| fpOut |+| cfpOut)
  return $ transferAssertions : wellFormedAssertions

-- Assert that a context contains zero "free" potential
assertZeroPotential :: Monad s
                    => Environment
                    -- -> TCSolver s (PendingRSubst, Formula)
                    -> TCSolver s Formula
assertZeroPotential env = do
  let envSum = sumFormulas . allPotentials 
  let fml = ((env ^. freePotential) |+| envSum env) |=| fzero
  return fml

-- collect all top level potentials in context, wrapping them in an appropriate pending substitution
allPotentials :: Environment -> Map String Formula 
allPotentials env = Map.mapMaybeWithKey substTopPotential $ toMonotype <$> nonGhostScalars env
  where 
    substTopPotential x t = 
      let sub = Map.singleton valueVarName (Var (toSort (baseTypeOf t)) x) 
       in WithSubst sub . substitute sub <$> topPotentialOf t

-- Generate fresh version of _v
getValueVar :: Environment -> Set Formula
getValueVar env = 
  let sortFrom = toSort . baseTypeOf . toMonotype in
  case Map.lookup valueVarName (symbolsOfArity 0 env) of
    Nothing -> Set.empty
    Just sch -> Set.singleton $ Var (sortFrom sch) valueVarName

-- generate fresh value var if it's present
-- then traverse formula, generating de bruijns as needed (and passing upwards)
getLocals :: Monad s => Environment -> [String] -> Formula -> TCSolver s (Set Formula)
getLocals env fList f = do
  -- subst <- renameValueVar env
  let vs = getValueVar env
  getLocals' fList vs f

getLocals' :: Monad s => [String] -> Set Formula -> Formula -> TCSolver s (Set Formula) -- APs
getLocals' fList subst (Var sort id) 
  | id `elem` fList = -- do
      return $ Set.insert (Var sort id) subst
      -- let var' = Var sort id -- <$> freshVersion id
      -- return $ Map.insertWith (\_ x -> x) id var' subst
  | otherwise = return subst
getLocals' fList subst (Unary _ fml) =
  getLocals' fList subst fml
getLocals' fList subst (Binary _ fml1 fml2) =
  Set.union <$> getLocals' fList subst fml1 <*> getLocals' fList subst fml2
getLocals' fList subst (Ite i t e) =
  Set.union <$> (Set.union <$> getLocals' fList subst i <*> 
    getLocals' fList subst t) <*> getLocals' fList subst e
getLocals' fList subst (Pred _ _ fmls) = 
  Set.unions <$> mapM (getLocals' fList subst) fmls
getLocals' fList subst (Cons _ _ fmls) = 
  Set.unions <$> mapM (getLocals' fList subst) fmls
getLocals' _ subst x = return subst


-- Generate sharing constraints, given a type and the two types
--   into which it is shared
partitionType :: Bool
              -> Environment
              -> (Maybe String, RType)
              -> RType
              -> RType
              -> [Constraint]
partitionType cm env (x, t@(ScalarT b _ f)) (ScalarT bl _ _) (ScalarT br _ _) 
  | f == fzero = partitionBase cm env (x, b) bl br
partitionType cm env (x, t@(ScalarT b _ f)) (ScalarT bl _ fl) (ScalarT br _ fr)
  = let env' = 
          case x of 
            Nothing -> addVariable valueVarName t env  
            Just n  -> addVariable valueVarName (addRefinement t (varRefinement n (toSort b))) env
    in SharedForm env' f fl fr : partitionBase cm env (x, b) bl br

partitionBase cm env (x, DatatypeT _ ts ps) (DatatypeT _ tsl psl) (DatatypeT _ tsr psr)
  = let split p1 p2 p3 = if sortOf p1 == IntS then Just (SharedForm env p1 p2 p3) else Nothing
        bases = concat $ zipWith3 (partitionType cm env) (zip (repeat Nothing) ts) tsl tsr
        aps = catMaybes $ zipWith3 split ps psl psr
     in bases ++ aps
partitionBase cm env (x, b@(TypeVarT _ a m)) (TypeVarT _ _ ml) (TypeVarT _ _ mr)
  = [SharedForm env m ml mr | cm]
partitionBase _ _ _ _ _ = []


-- Is given constraint relevant for resource analysis
isResourceConstraint :: Constraint -> Bool
isResourceConstraint (Subtype _ ScalarT{} ScalarT{} _) = False
isResourceConstraint RSubtype{}    = True
isResourceConstraint WellFormed{}  = False
isResourceConstraint WellFormedPotential{} = True
isResourceConstraint SharedEnv{}   = False -- should never be present by now
isResourceConstraint SharedForm{}  = True
isResourceConstraint ConstantRes{} = True
isResourceConstraint Transfer{}    = True
isResourceConstraint _             = False

getAnnotationStyle :: Map String [Bool] -> [RSchema] -> RDomain
getAnnotationStyle flagMap schemas =
  let get sch = getAnnotationStyle' flagMap (getPredParamsSch sch) (toMonotype sch)
   in case map get schemas of
        [] -> error "getAnnotationSyle: empty list of goal schema"
        (a:as) -> sconcat (a :| as) -- can probably skip the catmaybes? and combine semigroups?

getAnnotationStyle' :: Map String [Bool] -> Set String -> RType -> RDomain 
getAnnotationStyle' flagMap predParams t =
  let rforms = conjunction $ allRFormulas flagMap t
      allVars = getVarNames t
  in case (hasVar allVars rforms, hasMeasure predParams rforms) of
      (_, True)     -> error "Measures in resource annotations not supported"
      (True, _)     -> Dependent
      _             -> Constant 

getPolynomialDomain :: Map String [Bool] -> RSchema -> RDomain
getPolynomialDomain flagMap sch = getPolynomialDomain' flagMap (getPredParamsSch sch) (toMonotype sch)

getPolynomialDomain' :: Map String [Bool] -> Set String -> RType -> RDomain
getPolynomialDomain' flagMap predParams t = 
  let rforms = conjunction $ allRFormulas flagMap t 
      allVars = getVarNames t
  in case (hasVarITE allVars rforms, hasMeasureITE predParams rforms) of 
      (_, True)     -> error "Measures in resource annotations not supported"
      (True, _)     -> Dependent
      _             -> Constant


getPredParamsSch :: RSchema -> Set String
getPredParamsSch (ForallP (PredSig x _ _) s) = Set.insert x (getPredParamsSch s)
getPredParamsSch (ForallT _ s) = getPredParamsSch s 
getPredParamsSch (Monotype _) = Set.empty 

getVarNames :: RType -> Set String
getVarNames (FunctionT x argT resT _) = 
  Set.insert x $ Set.union (getVarNames argT) (getVarNames resT)
getVarNames _ = Set.empty

subtypeOp :: Monad s => TCSolver s (Formula -> Formula -> Formula)
subtypeOp = do
  ct <- view (resourceArgs . constantTime)
  return $ if ct then (|=|) else (|>=|)

usesSygus :: Monad s => TCSolver s Bool
usesSygus = do
  solver <- view (resourceArgs . rsolver)
  return $ case solver of
    SYGUS -> True
    _     -> False

logUniversals :: Monad s => TCSolver s ()
logUniversals = do 
  uvars <- Set.toList <$> use universalVars
  ufuns <- Set.toList <$> use universalMeasures
  capps <- Set.toList <$> use matchCases
  writeLog 3 $ indent 2 $ text "Over universally quantified variables:"
    <+> hsep (map pretty uvars) <+> text "and functions:"
    <+> hsep (map pretty (ufuns ++ capps))

writeLog level msg = do
  maxLevel <- asks _tcSolverLogLevel
  when (level <= maxLevel) $ traceShow (plain msg) $ return ()
<|MERGE_RESOLUTION|>--- conflicted
+++ resolved
@@ -1,548 +1,534 @@
-{-# LANGUAGE FlexibleContexts #-}
-
--- | Resource analysis
-module Synquid.Solver.Resource (
-  -- checkResources,
-  solveResourceConstraints,
-  isResourceConstraint,
-  simplifyRCs,
-  allRMeasures,
-  partitionType,
-  getAnnotationStyle,
-  getPolynomialDomain,
-  replaceCons
-) where
-
-import Synquid.Logic
-import Synquid.Type hiding (set)
-import Synquid.Program
-import Synquid.Solver.Monad
-import Synquid.Pretty
-import Synquid.Solver.CEGIS
-import Synquid.Solver.Types
-import Synquid.Synthesis.Util hiding (writeLog)
-import Synquid.Solver.Sygus
-
-import           Data.Set (Set)
-import qualified Data.Set as Set
-import           Data.Map (Map)
-import qualified Data.Map as Map
-import           Data.Map.Ordered (OMap)
-import qualified Data.Map.Ordered as OMap
-import           Control.Monad.Logic
-import           Control.Monad.Reader
-import           Control.Lens
-import           Debug.Trace
-import           Data.List.NonEmpty (NonEmpty(..))
-import           Data.Semigroup (sconcat)
-import           Data.Maybe
-import qualified Z3.Monad as Z3
-
-import Debug.Pretty.Simple
-
-import Debug.Pretty.Simple
-
--- | Process, but do not solve, a set of resource constraints
-simplifyRCs :: (MonadHorn s, MonadSMT s, RMonad s)
-            => [Constraint]
-            -> TCSolver s ()
-simplifyRCs [] = return ()
-simplifyRCs constraints = do
-  rcs <- mapM generateFormula (filter isResourceConstraint constraints)
-  persistentState . resourceConstraints %= (++ rcs)
-
--- | 'solveResourceConstraints' @accConstraints constraints@ : Transform @constraints@ into logical constraints and attempt to solve the complete system by conjoining with @accConstraints@
-solveResourceConstraints :: (MonadHorn s, RMonad s)
-                         => [ProcessedRFormula]
-                         -> [Constraint]
-                         -> TCSolver s (Maybe [ProcessedRFormula])
-solveResourceConstraints _ [] = return $ Just []
-solveResourceConstraints oldConstraints constraints = do
-  writeLog 3 $ linebreak <> text "Generating resource constraints:"
-  -- Check satisfiability
-  constraintList <- mapM generateFormula (filter isResourceConstraint constraints)
-  b <- satisfyResources oldConstraints constraintList
-  let result = if b then "SAT" else "UNSAT"
-  writeLog 7 $ nest 4 $ text "Accumulated resource constraints:"
-    $+$ pretty (map bodyFml oldConstraints)
-  writeLog 8 $ nest 4 $ text "Solved resource constraint after conjoining formulas:"
-    <+> text result $+$ prettyConjuncts (map bodyFml constraintList)
-  return $ if b
-    then Just constraintList -- $ Just $ if hasUniversals
-    else Nothing
-
--- | 'generateFormula' @c@: convert constraint @c@ into a logical formula
---    If there are no universal quantifiers, we can cache the generated formulas
---    Otherwise, we must re-generate every time
-generateFormula :: (MonadHorn s, RMonad s)
-                => Constraint
-                -> TCSolver s ProcessedRFormula
-generateFormula c = do
-  checkMults <- view (resourceArgs . checkMultiplicities) 
-  generateFormula' checkMults c
-
-generateFormula' :: (MonadHorn s, RMonad s)
-                 => Bool
-                 -> Constraint
-                 -> TCSolver s ProcessedRFormula
-generateFormula' checkMults c = do
-  writeLog 4 $ indent 2 $ simplePrettyConstraint c <+> operator "~>"
-  let mkRForm = RFormula Set.empty Set.empty Set.empty
-  let freeParams = take 3 deBrujns  -- TODO: better solution. 3 is arbitrary.
-  case c of
-    Subtype{} -> error $ show $ text "generateFormula: subtype constraint present:" <+> pretty c
-    WellFormed{} -> error $ show $ text "generateFormula: well-formedness constraint present:" <+> pretty c
-    WellFormedPotential env p -> do
-      let vs = getValueVar env
-      let fml = mkRForm vs (p |>=| fzero)
-      embedAndProcessConstraint env fml
-    RSubtype env pl pr -> do
-      op <- subtypeOp 
-      vs1 <- getLocals env freeParams pl
-      vs2 <- getLocals env freeParams pr
-      let vs = Set.union vs1 vs2
-      let fml = mkRForm vs $ pl `op` pr
-      embedAndProcessConstraint env fml 
-    SharedForm env f fl fr -> do
-      let sharingFml = f |=| (fl |+| fr)
-      let wf = conjunction [f |>=| fzero, fl |>=| fzero, fr |>=| fzero]
-      let vs = getValueVar env
-      let fml = mkRForm vs (wf |&| sharingFml)
-      embedAndProcessConstraint env fml
-    ConstantRes env -> do
-      f <- assertZeroPotential env 
-      let fml = mkRForm Set.empty f
-      embedAndProcessConstraint env fml
-    Transfer env env' -> do
-      fmls <- redistribute env env' 
-      let fml = mkRForm Set.empty $ conjunction fmls
-      embedAndProcessConstraint env fml
-    _ -> error $ show $ text "Constraint not relevant for resource analysis:" <+> pretty c
-
-
--- Constraint pre-processing pipeline
-embedAndProcessConstraint :: (MonadHorn s, RMonad s)
-                          => Environment
-                          -> RawRFormula
-                          -> TCSolver s ProcessedRFormula
-embedAndProcessConstraint env rfml = do
-  domain <- view (resourceArgs . rSolverDomain) 
-  let go = embedConstraint env
-       >=> replaceAbstractPotentials
-       >=> instantiateUnknowns
-       >=> filterAssumptions
-       >=> getConstructors 
-       >=> formatConstructors
-       >=> joinAssumptions
-  case domain of
-    Dependent -> go rfml
-    Constant  -> translateAndFinalize rfml
-
-translateAndFinalize :: (MonadHorn s, RMonad s) => RawRFormula -> TCSolver s ProcessedRFormula 
-translateAndFinalize rfml = do 
-  writeLog 3 $ indent 4 $ pretty (bodyFml rfml)
-  -- z3lit <- lift . lift . lift $ translate $ bodyFml rfml
-  return $ rfml {
-    _knownAssumptions = ftrue,
-    _unknownAssumptions = ()
-    -- _rconstraints = z3lit
-  }
-
-
--- Embed context and generate constructor axioms
-embedConstraint :: (MonadHorn s, RMonad s)
-                => Environment
-                -> RawRFormula
-                -> TCSolver s RawRFormula
-embedConstraint env rfml = do 
-  -- Get assumptions related to all non-ghost scalar variables in context
-  vars <- use universalVars
-  -- Small hack -- need to ensure we grab the assumptions related to _v
-  -- Note that sorts DO NOT matter here -- the embedder will ignore them.
-  let vars' = Set.insert (Var AnyS valueVarName) $ Set.map (Var AnyS) vars
-  ass <- embedSynthesisEnv env (conjunction vars') True 
-  -- Split embedding into known/unknown parts
-  let emb = Set.filter (not . isUnknownForm) ass
-  let unk = Set.filter isUnknownForm ass
-  return $ over knownAssumptions (Set.union emb) 
-         $ over unknownAssumptions (Set.union unk) rfml
-
--- Replace predicate applications with variables
-replaceAbstractPotentials :: MonadHorn s => RawRFormula -> TCSolver s RawRFormula
-replaceAbstractPotentials rfml = do
-  rvs <- use $ persistentState . resourceVars 
-  let fml' = replaceAbsPreds rvs $ _rconstraints rfml
-  return $ set rconstraints fml' rfml
-
-replaceAbsPreds :: Map String [Formula] -> Formula -> Formula
-replaceAbsPreds rvs p@(Pred s x fs) =
-  case Map.lookup x rvs of
-    Nothing -> p
-    Just _  -> Var s x
-replaceAbsPreds rvs (WithSubst s e) = WithSubst s $ replaceAbsPreds rvs e
-replaceAbsPreds rvs (Unary op f) = Unary op $ replaceAbsPreds rvs f
-replaceAbsPreds rvs (Binary op f g) = Binary op (replaceAbsPreds rvs f) (replaceAbsPreds rvs g)
-replaceAbsPreds rvs (Ite g t f) = Ite (replaceAbsPreds rvs g) (replaceAbsPreds rvs t) (replaceAbsPreds rvs f)
-replaceAbsPreds rvs (All _ _) = error "replaceAbsPreds: found forall you should handle that"
-replaceAbsPreds _ f = f
-
--- Use strongest possible assignment to unknown assumptions
-instantiateUnknowns :: MonadHorn s => RawRFormula -> TCSolver s KnownRFormula
-instantiateUnknowns rfml = do 
-  unknown' <- assignUnknowns (_unknownAssumptions rfml)
-  fml' <- assignUnknownsInFml (_rconstraints rfml)
-  return $ set unknownAssumptions ()
-         $ set rconstraints fml'
-         $ over knownAssumptions (Set.union unknown') rfml
-
-
-replaceCons f@Cons{} = mkFuncVar f
-replaceCons f = f
-
-filterAssumptions :: MonadHorn s => KnownRFormula -> TCSolver s KnownRFormula
-filterAssumptions rfml = do
-  shouldFilter <- usesSygus
-  let rfml' = 
-        if shouldFilter
-          then over knownAssumptions (Set.filter (not . hasCtor)) rfml
-          else rfml
-  return rfml'
-
--- apply variable substitutions
-getConstructors :: MonadHorn s => KnownRFormula -> TCSolver s KnownRFormula
-getConstructors rfml  = do
-  cons <- use matchCases
-  let format = Set.map (transformFml mkFuncVar)
-  return $ set ctors (format cons) rfml
-
--- Turn predicate / constructor applications into variables 
-formatConstructors :: MonadHorn s => KnownRFormula -> TCSolver s KnownRFormula
-formatConstructors rfml = do 
-  let update = Set.map (transformFml mkFuncVar)
-  return $ over knownAssumptions update 
-         $ over rconstraints (transformFml mkFuncVar) rfml
-
--- Produce final formula
-joinAssumptions :: MonadHorn s
-                 => KnownRFormula
-                 -> TCSolver s ProcessedRFormula
-joinAssumptions (RFormula known _ preds substs fml) = do
-  let ass = conjunction known
-  writeLog 3 $ indent 4 $ pretty (ass |=>| fml) -- conjunction (map lcToFml lcs))
-  return $ RFormula ass () preds substs fml 
-
-
--- | Check the satisfiability of the generated resource constraints, instantiating universally
---     quantified expressions as necessary.
-satisfyResources :: RMonad s
-                 => [ProcessedRFormula]
-                 -> [ProcessedRFormula]
-                 -> TCSolver s Bool
-satisfyResources oldfmls newfmls = do
-  let rfmls = oldfmls ++ newfmls
-  let runInSolver = lift . lift . lift
-  domain <- view (resourceArgs . rSolverDomain)
-  infdRVars <- use $ persistentState . inferredRVars
-  let tryInfer = not $ OMap.null infdRVars
-  case domain of
-    Constant -> do
-      if tryInfer
-        then do
-          let fmls = map bodyFml rfmls
-          let rvl = OMap.assocs infdRVars
-          model <- runInSolver $ optimizeAndGetModel fmls rvl
-          case model of
-            Nothing -> do
-              return False
-            Just m' -> do
-              writeLog 6 $ nest 2 (text "Solved + inferred with model") </> nest 6 (text (modelStr m'))
-              vs' <- runInSolver $ modelGetAssignment (fmap fst rvl) m'
-              persistentState . inferredRVars %= OMap.unionWithR (\_ l _ -> l) (OMap.fromList . Map.toList . fmap Just . unRSolution $ vs')
-              return True
-        else do
-          let fmls = map bodyFml rfmls
-          model <- runInSolver $ solveAndGetModel fmls
-          case model of
-            Nothing -> return False
-            Just m' -> do
-              writeLog 6 $ nest 2 (text "Solved with model") </> nest 6 (text (modelStr m'))
-              return True
-    Dependent -> do
-      solver <- view (resourceArgs . rsolver)
-      deployHigherOrderSolver solver oldfmls newfmls 
-
-deployHigherOrderSolver :: RMonad s
-                        => ResourceSolver
-                        -> [ProcessedRFormula] 
-                        -> [ProcessedRFormula]
-                        -> TCSolver s Bool
--- Solve with synthesizer
-deployHigherOrderSolver SYGUS oldfmls newfmls = do
-<<<<<<< HEAD
-  infdRVars <- use $ persistentState . inferredRVars
-  let tryInfer = not $ OMap.null infdRVars
-
-  if tryInfer
-    then error "Can't infer dependent resources with sygus solver"
-    else do
-      let rfmls = oldfmls ++ newfmls
-      let runInSolver = lift . lift . lift
-      logfile <- view (resourceArgs . sygusLog)
-      ufmls <- map (Var IntS) . Set.toList <$> use universalVars
-      universals <- collectUniversals rfmls ufmls
-      rvars <- use $ persistentState . resourceVars
-      env <- use initEnv 
-      solverCmd <- view (resourceArgs . cvc4)
-      runInSolver $ solveWithSygus logfile solverCmd env rvars universals oldfmls newfmls
-=======
-  let rfmls = oldfmls ++ newfmls
-  let runInSolver = lift . lift . lift
-  logfile <- view (resourceArgs . sygusLog)
-  ufmls <- map (Var IntS) . Set.toList <$> use universalVars
-  universals <- collectUniversals rfmls ufmls
-  rvars <- use $ persistentState . resourceVars
-  env <- use initEnv 
-  solverCmd <- view (resourceArgs . cvc4)
-  runInSolver $ solveWithSygus logfile solverCmd env rvars universals oldfmls newfmls
->>>>>>> ebb88fc1
-
--- Solve with CEGIS (incremental or not)
-deployHigherOrderSolver _ oldfmls newfmls = do
-  let rfmls = oldfmls ++ newfmls
-  let runInSolver = lift . lift . lift
-  ufmls <- map (Var IntS) . Set.toList <$> use universalVars
-  universals <- collectUniversals rfmls ufmls
-  cMax <- view (resourceArgs . cegisBound) 
-  cstate <- updateCEGISState
-
-  writeLog 3 $ text "Solving resource constraint with CEGIS:"
-  writeLog 5 $ pretty $ conjunction $ map completeFml rfmls
-  logUniversals
-  
-  infdRVars <- use $ persistentState . inferredRVars
-  let tryInfer = not $ OMap.null infdRVars
-
-  if tryInfer
-    then do
-      -- We get our inferred variables from our inferred map, but we set snd to
-      -- Nothing to reset our upper bounds for optimizeWithCEGIS
-      let rvl = [(x, Nothing) | (x, _) <- OMap.assocs infdRVars]
-      let go = optimizeWithCEGIS cMax universals rfmls rvl
-      (opt, cstate') <- runInSolver $ runCEGIS go cstate
-      sat <- case opt of
-                  Just m -> do
-                    persistentState . inferredRVars %= OMap.unionWithR (\_ l _ -> l) (OMap.fromList m)
-                    return True
-                  Nothing -> return False
-
-      storeCEGISState cstate'
-      return sat
-    else do
-      let go = solveWithCEGIS cMax universals rfmls
-      (sat, cstate') <- runInSolver $ runCEGIS go cstate
-      storeCEGISState cstate'
-      return sat
-
-
-storeCEGISState :: Monad s => CEGISState -> TCSolver s ()
-storeCEGISState st = do 
-  cegisState .= st
-  let isIncremental s = 
-        case s of
-          Incremental -> True
-          _           -> False
-  incremental <- isIncremental <$> view (resourceArgs . rsolver) 
-  -- For non-incremental solving, don't reset resourceVars
-  when incremental $
-    persistentState . resourceVars .= Map.empty
-
--- Given a list of resource constraints, assemble the relevant universally quantified 
---   expressions for the CEGIS solver: renamed variables and constructor apps
---   Allows a list of extra formulas.
-collectUniversals :: Monad s => [ProcessedRFormula] -> [Formula] -> TCSolver s Universals
-collectUniversals rfmls existing = do 
-  -- Do not need to substitute in constructors; substitutions are only for nameless rep (_v, de bruijns)
-  let formatCons = Set.map ((\(Var s x) -> UCons s x) . transformFml mkFuncVar)
-  ufs <- formatCons <$> use matchCases 
-  let newvars = Set.toList $ Set.unions $ map _localUniversals rfmls -- concatMap (Map.elems . _varSubsts) rfmls
-  return $ Universals (formatUniversals (existing ++ newvars)) (Set.toList ufs)
-
-
--- Nondeterministically redistribute top-level potentials between variables in context
-redistribute :: Monad s
-             => Environment
-             -> Environment
-             -> TCSolver s [Formula]
-redistribute envIn envOut = do
-  let fpIn  = envIn ^. freePotential
-  let fpOut = envOut ^. freePotential
-  let cfpIn  = totalConditionalFP envIn
-  let cfpOut = totalConditionalFP envOut
-  let wellFormedFP = [] -- fmap (|>=| fzero) [fpIn, fpOut, cfpIn, cfpOut]
-  -- Sum of top-level potential annotations
-  let envSum = sumFormulas . allPotentials
-  -- Assert that all potentials are well-formed
-  let wellFormed env = [] -- map (|>=| fzero) (Map.elems (allPotentials env))
-  -- Assert (fresh) potentials in output context are well-formed
-  let wellFormedAssertions = wellFormedFP ++ wellFormed envOut
-  --Assert that top-level potentials are re-partitioned
-  let transferAssertions = (envSum envIn |+| fpIn |+| cfpIn) |=| (envSum envOut |+| fpOut |+| cfpOut)
-  return $ transferAssertions : wellFormedAssertions
-
--- Assert that a context contains zero "free" potential
-assertZeroPotential :: Monad s
-                    => Environment
-                    -- -> TCSolver s (PendingRSubst, Formula)
-                    -> TCSolver s Formula
-assertZeroPotential env = do
-  let envSum = sumFormulas . allPotentials 
-  let fml = ((env ^. freePotential) |+| envSum env) |=| fzero
-  return fml
-
--- collect all top level potentials in context, wrapping them in an appropriate pending substitution
-allPotentials :: Environment -> Map String Formula 
-allPotentials env = Map.mapMaybeWithKey substTopPotential $ toMonotype <$> nonGhostScalars env
-  where 
-    substTopPotential x t = 
-      let sub = Map.singleton valueVarName (Var (toSort (baseTypeOf t)) x) 
-       in WithSubst sub . substitute sub <$> topPotentialOf t
-
--- Generate fresh version of _v
-getValueVar :: Environment -> Set Formula
-getValueVar env = 
-  let sortFrom = toSort . baseTypeOf . toMonotype in
-  case Map.lookup valueVarName (symbolsOfArity 0 env) of
-    Nothing -> Set.empty
-    Just sch -> Set.singleton $ Var (sortFrom sch) valueVarName
-
--- generate fresh value var if it's present
--- then traverse formula, generating de bruijns as needed (and passing upwards)
-getLocals :: Monad s => Environment -> [String] -> Formula -> TCSolver s (Set Formula)
-getLocals env fList f = do
-  -- subst <- renameValueVar env
-  let vs = getValueVar env
-  getLocals' fList vs f
-
-getLocals' :: Monad s => [String] -> Set Formula -> Formula -> TCSolver s (Set Formula) -- APs
-getLocals' fList subst (Var sort id) 
-  | id `elem` fList = -- do
-      return $ Set.insert (Var sort id) subst
-      -- let var' = Var sort id -- <$> freshVersion id
-      -- return $ Map.insertWith (\_ x -> x) id var' subst
-  | otherwise = return subst
-getLocals' fList subst (Unary _ fml) =
-  getLocals' fList subst fml
-getLocals' fList subst (Binary _ fml1 fml2) =
-  Set.union <$> getLocals' fList subst fml1 <*> getLocals' fList subst fml2
-getLocals' fList subst (Ite i t e) =
-  Set.union <$> (Set.union <$> getLocals' fList subst i <*> 
-    getLocals' fList subst t) <*> getLocals' fList subst e
-getLocals' fList subst (Pred _ _ fmls) = 
-  Set.unions <$> mapM (getLocals' fList subst) fmls
-getLocals' fList subst (Cons _ _ fmls) = 
-  Set.unions <$> mapM (getLocals' fList subst) fmls
-getLocals' _ subst x = return subst
-
-
--- Generate sharing constraints, given a type and the two types
---   into which it is shared
-partitionType :: Bool
-              -> Environment
-              -> (Maybe String, RType)
-              -> RType
-              -> RType
-              -> [Constraint]
-partitionType cm env (x, t@(ScalarT b _ f)) (ScalarT bl _ _) (ScalarT br _ _) 
-  | f == fzero = partitionBase cm env (x, b) bl br
-partitionType cm env (x, t@(ScalarT b _ f)) (ScalarT bl _ fl) (ScalarT br _ fr)
-  = let env' = 
-          case x of 
-            Nothing -> addVariable valueVarName t env  
-            Just n  -> addVariable valueVarName (addRefinement t (varRefinement n (toSort b))) env
-    in SharedForm env' f fl fr : partitionBase cm env (x, b) bl br
-
-partitionBase cm env (x, DatatypeT _ ts ps) (DatatypeT _ tsl psl) (DatatypeT _ tsr psr)
-  = let split p1 p2 p3 = if sortOf p1 == IntS then Just (SharedForm env p1 p2 p3) else Nothing
-        bases = concat $ zipWith3 (partitionType cm env) (zip (repeat Nothing) ts) tsl tsr
-        aps = catMaybes $ zipWith3 split ps psl psr
-     in bases ++ aps
-partitionBase cm env (x, b@(TypeVarT _ a m)) (TypeVarT _ _ ml) (TypeVarT _ _ mr)
-  = [SharedForm env m ml mr | cm]
-partitionBase _ _ _ _ _ = []
-
-
--- Is given constraint relevant for resource analysis
-isResourceConstraint :: Constraint -> Bool
-isResourceConstraint (Subtype _ ScalarT{} ScalarT{} _) = False
-isResourceConstraint RSubtype{}    = True
-isResourceConstraint WellFormed{}  = False
-isResourceConstraint WellFormedPotential{} = True
-isResourceConstraint SharedEnv{}   = False -- should never be present by now
-isResourceConstraint SharedForm{}  = True
-isResourceConstraint ConstantRes{} = True
-isResourceConstraint Transfer{}    = True
-isResourceConstraint _             = False
-
-getAnnotationStyle :: Map String [Bool] -> [RSchema] -> RDomain
-getAnnotationStyle flagMap schemas =
-  let get sch = getAnnotationStyle' flagMap (getPredParamsSch sch) (toMonotype sch)
-   in case map get schemas of
-        [] -> error "getAnnotationSyle: empty list of goal schema"
-        (a:as) -> sconcat (a :| as) -- can probably skip the catmaybes? and combine semigroups?
-
-getAnnotationStyle' :: Map String [Bool] -> Set String -> RType -> RDomain 
-getAnnotationStyle' flagMap predParams t =
-  let rforms = conjunction $ allRFormulas flagMap t
-      allVars = getVarNames t
-  in case (hasVar allVars rforms, hasMeasure predParams rforms) of
-      (_, True)     -> error "Measures in resource annotations not supported"
-      (True, _)     -> Dependent
-      _             -> Constant 
-
-getPolynomialDomain :: Map String [Bool] -> RSchema -> RDomain
-getPolynomialDomain flagMap sch = getPolynomialDomain' flagMap (getPredParamsSch sch) (toMonotype sch)
-
-getPolynomialDomain' :: Map String [Bool] -> Set String -> RType -> RDomain
-getPolynomialDomain' flagMap predParams t = 
-  let rforms = conjunction $ allRFormulas flagMap t 
-      allVars = getVarNames t
-  in case (hasVarITE allVars rforms, hasMeasureITE predParams rforms) of 
-      (_, True)     -> error "Measures in resource annotations not supported"
-      (True, _)     -> Dependent
-      _             -> Constant
-
-
-getPredParamsSch :: RSchema -> Set String
-getPredParamsSch (ForallP (PredSig x _ _) s) = Set.insert x (getPredParamsSch s)
-getPredParamsSch (ForallT _ s) = getPredParamsSch s 
-getPredParamsSch (Monotype _) = Set.empty 
-
-getVarNames :: RType -> Set String
-getVarNames (FunctionT x argT resT _) = 
-  Set.insert x $ Set.union (getVarNames argT) (getVarNames resT)
-getVarNames _ = Set.empty
-
-subtypeOp :: Monad s => TCSolver s (Formula -> Formula -> Formula)
-subtypeOp = do
-  ct <- view (resourceArgs . constantTime)
-  return $ if ct then (|=|) else (|>=|)
-
-usesSygus :: Monad s => TCSolver s Bool
-usesSygus = do
-  solver <- view (resourceArgs . rsolver)
-  return $ case solver of
-    SYGUS -> True
-    _     -> False
-
-logUniversals :: Monad s => TCSolver s ()
-logUniversals = do 
-  uvars <- Set.toList <$> use universalVars
-  ufuns <- Set.toList <$> use universalMeasures
-  capps <- Set.toList <$> use matchCases
-  writeLog 3 $ indent 2 $ text "Over universally quantified variables:"
-    <+> hsep (map pretty uvars) <+> text "and functions:"
-    <+> hsep (map pretty (ufuns ++ capps))
-
-writeLog level msg = do
-  maxLevel <- asks _tcSolverLogLevel
-  when (level <= maxLevel) $ traceShow (plain msg) $ return ()
+{-# LANGUAGE FlexibleContexts #-}
+
+-- | Resource analysis
+module Synquid.Solver.Resource (
+  -- checkResources,
+  solveResourceConstraints,
+  isResourceConstraint,
+  simplifyRCs,
+  allRMeasures,
+  partitionType,
+  getAnnotationStyle,
+  getPolynomialDomain,
+  replaceCons
+) where
+
+import Synquid.Logic
+import Synquid.Type hiding (set)
+import Synquid.Program
+import Synquid.Solver.Monad
+import Synquid.Pretty
+import Synquid.Solver.CEGIS
+import Synquid.Solver.Types
+import Synquid.Synthesis.Util hiding (writeLog)
+import Synquid.Solver.Sygus
+
+import           Data.Set (Set)
+import qualified Data.Set as Set
+import           Data.Map (Map)
+import qualified Data.Map as Map
+import           Data.Map.Ordered (OMap)
+import qualified Data.Map.Ordered as OMap
+import           Control.Monad.Logic
+import           Control.Monad.Reader
+import           Control.Lens
+import           Debug.Trace
+import           Data.List.NonEmpty (NonEmpty(..))
+import           Data.Semigroup (sconcat)
+import           Data.Maybe
+import qualified Z3.Monad as Z3
+
+import Debug.Pretty.Simple
+
+-- | Process, but do not solve, a set of resource constraints
+simplifyRCs :: (MonadHorn s, MonadSMT s, RMonad s)
+            => [Constraint]
+            -> TCSolver s ()
+simplifyRCs [] = return ()
+simplifyRCs constraints = do
+  rcs <- mapM generateFormula (filter isResourceConstraint constraints)
+  persistentState . resourceConstraints %= (++ rcs)
+
+-- | 'solveResourceConstraints' @accConstraints constraints@ : Transform @constraints@ into logical constraints and attempt to solve the complete system by conjoining with @accConstraints@
+solveResourceConstraints :: (MonadHorn s, RMonad s)
+                         => [ProcessedRFormula]
+                         -> [Constraint]
+                         -> TCSolver s (Maybe [ProcessedRFormula])
+solveResourceConstraints _ [] = return $ Just []
+solveResourceConstraints oldConstraints constraints = do
+  writeLog 3 $ linebreak <> text "Generating resource constraints:"
+  -- Check satisfiability
+  constraintList <- mapM generateFormula (filter isResourceConstraint constraints)
+  b <- satisfyResources oldConstraints constraintList
+  let result = if b then "SAT" else "UNSAT"
+  writeLog 7 $ nest 4 $ text "Accumulated resource constraints:"
+    $+$ pretty (map bodyFml oldConstraints)
+  writeLog 8 $ nest 4 $ text "Solved resource constraint after conjoining formulas:"
+    <+> text result $+$ prettyConjuncts (map bodyFml constraintList)
+  return $ if b
+    then Just constraintList -- $ Just $ if hasUniversals
+    else Nothing
+
+-- | 'generateFormula' @c@: convert constraint @c@ into a logical formula
+--    If there are no universal quantifiers, we can cache the generated formulas
+--    Otherwise, we must re-generate every time
+generateFormula :: (MonadHorn s, RMonad s)
+                => Constraint
+                -> TCSolver s ProcessedRFormula
+generateFormula c = do
+  checkMults <- view (resourceArgs . checkMultiplicities) 
+  generateFormula' checkMults c
+
+generateFormula' :: (MonadHorn s, RMonad s)
+                 => Bool
+                 -> Constraint
+                 -> TCSolver s ProcessedRFormula
+generateFormula' checkMults c = do
+  writeLog 4 $ indent 2 $ simplePrettyConstraint c <+> operator "~>"
+  let mkRForm = RFormula Set.empty Set.empty Set.empty
+  let freeParams = take 3 deBrujns  -- TODO: better solution. 3 is arbitrary.
+  case c of
+    Subtype{} -> error $ show $ text "generateFormula: subtype constraint present:" <+> pretty c
+    WellFormed{} -> error $ show $ text "generateFormula: well-formedness constraint present:" <+> pretty c
+    WellFormedPotential env p -> do
+      let vs = getValueVar env
+      let fml = mkRForm vs (p |>=| fzero)
+      embedAndProcessConstraint env fml
+    RSubtype env pl pr -> do
+      op <- subtypeOp 
+      vs1 <- getLocals env freeParams pl
+      vs2 <- getLocals env freeParams pr
+      let vs = Set.union vs1 vs2
+      let fml = mkRForm vs $ pl `op` pr
+      embedAndProcessConstraint env fml 
+    SharedForm env f fl fr -> do
+      let sharingFml = f |=| (fl |+| fr)
+      let wf = conjunction [f |>=| fzero, fl |>=| fzero, fr |>=| fzero]
+      let vs = getValueVar env
+      let fml = mkRForm vs (wf |&| sharingFml)
+      embedAndProcessConstraint env fml
+    ConstantRes env -> do
+      f <- assertZeroPotential env 
+      let fml = mkRForm Set.empty f
+      embedAndProcessConstraint env fml
+    Transfer env env' -> do
+      fmls <- redistribute env env' 
+      let fml = mkRForm Set.empty $ conjunction fmls
+      embedAndProcessConstraint env fml
+    _ -> error $ show $ text "Constraint not relevant for resource analysis:" <+> pretty c
+
+
+-- Constraint pre-processing pipeline
+embedAndProcessConstraint :: (MonadHorn s, RMonad s)
+                          => Environment
+                          -> RawRFormula
+                          -> TCSolver s ProcessedRFormula
+embedAndProcessConstraint env rfml = do
+  domain <- view (resourceArgs . rSolverDomain) 
+  let go = embedConstraint env
+       >=> replaceAbstractPotentials
+       >=> instantiateUnknowns
+       >=> filterAssumptions
+       >=> getConstructors 
+       >=> formatConstructors
+       >=> joinAssumptions
+  case domain of
+    Dependent -> go rfml
+    Constant  -> translateAndFinalize rfml
+
+translateAndFinalize :: (MonadHorn s, RMonad s) => RawRFormula -> TCSolver s ProcessedRFormula 
+translateAndFinalize rfml = do 
+  writeLog 3 $ indent 4 $ pretty (bodyFml rfml)
+  -- z3lit <- lift . lift . lift $ translate $ bodyFml rfml
+  return $ rfml {
+    _knownAssumptions = ftrue,
+    _unknownAssumptions = ()
+    -- _rconstraints = z3lit
+  }
+
+
+-- Embed context and generate constructor axioms
+embedConstraint :: (MonadHorn s, RMonad s)
+                => Environment
+                -> RawRFormula
+                -> TCSolver s RawRFormula
+embedConstraint env rfml = do 
+  -- Get assumptions related to all non-ghost scalar variables in context
+  vars <- use universalVars
+  -- Small hack -- need to ensure we grab the assumptions related to _v
+  -- Note that sorts DO NOT matter here -- the embedder will ignore them.
+  let vars' = Set.insert (Var AnyS valueVarName) $ Set.map (Var AnyS) vars
+  ass <- embedSynthesisEnv env (conjunction vars') True 
+  -- Split embedding into known/unknown parts
+  let emb = Set.filter (not . isUnknownForm) ass
+  let unk = Set.filter isUnknownForm ass
+  return $ over knownAssumptions (Set.union emb) 
+         $ over unknownAssumptions (Set.union unk) rfml
+
+-- Replace predicate applications with variables
+replaceAbstractPotentials :: MonadHorn s => RawRFormula -> TCSolver s RawRFormula
+replaceAbstractPotentials rfml = do
+  rvs <- use $ persistentState . resourceVars 
+  let fml' = replaceAbsPreds rvs $ _rconstraints rfml
+  return $ set rconstraints fml' rfml
+
+replaceAbsPreds :: Map String [Formula] -> Formula -> Formula
+replaceAbsPreds rvs p@(Pred s x fs) =
+  case Map.lookup x rvs of
+    Nothing -> p
+    Just _  -> Var s x
+replaceAbsPreds rvs (WithSubst s e) = WithSubst s $ replaceAbsPreds rvs e
+replaceAbsPreds rvs (Unary op f) = Unary op $ replaceAbsPreds rvs f
+replaceAbsPreds rvs (Binary op f g) = Binary op (replaceAbsPreds rvs f) (replaceAbsPreds rvs g)
+replaceAbsPreds rvs (Ite g t f) = Ite (replaceAbsPreds rvs g) (replaceAbsPreds rvs t) (replaceAbsPreds rvs f)
+replaceAbsPreds rvs (All _ _) = error "replaceAbsPreds: found forall you should handle that"
+replaceAbsPreds _ f = f
+
+-- Use strongest possible assignment to unknown assumptions
+instantiateUnknowns :: MonadHorn s => RawRFormula -> TCSolver s KnownRFormula
+instantiateUnknowns rfml = do 
+  unknown' <- assignUnknowns (_unknownAssumptions rfml)
+  fml' <- assignUnknownsInFml (_rconstraints rfml)
+  return $ set unknownAssumptions ()
+         $ set rconstraints fml'
+         $ over knownAssumptions (Set.union unknown') rfml
+
+
+replaceCons f@Cons{} = mkFuncVar f
+replaceCons f = f
+
+filterAssumptions :: MonadHorn s => KnownRFormula -> TCSolver s KnownRFormula
+filterAssumptions rfml = do
+  shouldFilter <- usesSygus
+  let rfml' = 
+        if shouldFilter
+          then over knownAssumptions (Set.filter (not . hasCtor)) rfml
+          else rfml
+  return rfml'
+
+-- apply variable substitutions
+getConstructors :: MonadHorn s => KnownRFormula -> TCSolver s KnownRFormula
+getConstructors rfml  = do
+  cons <- use matchCases
+  let format = Set.map (transformFml mkFuncVar)
+  return $ set ctors (format cons) rfml
+
+-- Turn predicate / constructor applications into variables 
+formatConstructors :: MonadHorn s => KnownRFormula -> TCSolver s KnownRFormula
+formatConstructors rfml = do 
+  let update = Set.map (transformFml mkFuncVar)
+  return $ over knownAssumptions update 
+         $ over rconstraints (transformFml mkFuncVar) rfml
+
+-- Produce final formula
+joinAssumptions :: MonadHorn s
+                 => KnownRFormula
+                 -> TCSolver s ProcessedRFormula
+joinAssumptions (RFormula known _ preds substs fml) = do
+  let ass = conjunction known
+  writeLog 3 $ indent 4 $ pretty (ass |=>| fml) -- conjunction (map lcToFml lcs))
+  return $ RFormula ass () preds substs fml 
+
+
+-- | Check the satisfiability of the generated resource constraints, instantiating universally
+--     quantified expressions as necessary.
+satisfyResources :: RMonad s
+                 => [ProcessedRFormula]
+                 -> [ProcessedRFormula]
+                 -> TCSolver s Bool
+satisfyResources oldfmls newfmls = do
+  let rfmls = oldfmls ++ newfmls
+  let runInSolver = lift . lift . lift
+  domain <- view (resourceArgs . rSolverDomain)
+  infdRVars <- use $ persistentState . inferredRVars
+  let tryInfer = not $ OMap.null infdRVars
+  case domain of
+    Constant -> do
+      if tryInfer
+        then do
+          let fmls = map bodyFml rfmls
+          let rvl = OMap.assocs infdRVars
+          model <- runInSolver $ optimizeAndGetModel fmls rvl
+          case model of
+            Nothing -> do
+              return False
+            Just m' -> do
+              writeLog 6 $ nest 2 (text "Solved + inferred with model") </> nest 6 (text (modelStr m'))
+              vs' <- runInSolver $ modelGetAssignment (fmap fst rvl) m'
+              persistentState . inferredRVars %= OMap.unionWithR (\_ l _ -> l) (OMap.fromList . Map.toList . fmap Just . unRSolution $ vs')
+              return True
+        else do
+          let fmls = map bodyFml rfmls
+          model <- runInSolver $ solveAndGetModel fmls
+          case model of
+            Nothing -> return False
+            Just m' -> do
+              writeLog 6 $ nest 2 (text "Solved with model") </> nest 6 (text (modelStr m'))
+              return True
+    Dependent -> do
+      solver <- view (resourceArgs . rsolver)
+      deployHigherOrderSolver solver oldfmls newfmls 
+
+deployHigherOrderSolver :: RMonad s
+                        => ResourceSolver
+                        -> [ProcessedRFormula] 
+                        -> [ProcessedRFormula]
+                        -> TCSolver s Bool
+-- Solve with synthesizer
+deployHigherOrderSolver SYGUS oldfmls newfmls = do
+  infdRVars <- use $ persistentState . inferredRVars
+  let tryInfer = not $ OMap.null infdRVars
+
+  if tryInfer
+    then error "Can't infer dependent resources with sygus solver"
+    else do
+      let rfmls = oldfmls ++ newfmls
+      let runInSolver = lift . lift . lift
+      logfile <- view (resourceArgs . sygusLog)
+      ufmls <- map (Var IntS) . Set.toList <$> use universalVars
+      universals <- collectUniversals rfmls ufmls
+      rvars <- use $ persistentState . resourceVars
+      env <- use initEnv 
+      solverCmd <- view (resourceArgs . cvc4)
+      runInSolver $ solveWithSygus logfile solverCmd env rvars universals oldfmls newfmls
+
+-- Solve with CEGIS (incremental or not)
+deployHigherOrderSolver _ oldfmls newfmls = do
+  let rfmls = oldfmls ++ newfmls
+  let runInSolver = lift . lift . lift
+  ufmls <- map (Var IntS) . Set.toList <$> use universalVars
+  universals <- collectUniversals rfmls ufmls
+  cMax <- view (resourceArgs . cegisBound) 
+  cstate <- updateCEGISState
+
+  writeLog 3 $ text "Solving resource constraint with CEGIS:"
+  writeLog 5 $ pretty $ conjunction $ map completeFml rfmls
+  logUniversals
+  
+  infdRVars <- use $ persistentState . inferredRVars
+  let tryInfer = not $ OMap.null infdRVars
+
+  if tryInfer
+    then do
+      -- We get our inferred variables from our inferred map, but we set snd to
+      -- Nothing to reset our upper bounds for optimizeWithCEGIS
+      let rvl = [(x, Nothing) | (x, _) <- OMap.assocs infdRVars]
+      let go = optimizeWithCEGIS cMax universals rfmls rvl
+      (opt, cstate') <- runInSolver $ runCEGIS go cstate
+      sat <- case opt of
+                  Just m -> do
+                    persistentState . inferredRVars %= OMap.unionWithR (\_ l _ -> l) (OMap.fromList m)
+                    return True
+                  Nothing -> return False
+
+      storeCEGISState cstate'
+      return sat
+    else do
+      let go = solveWithCEGIS cMax universals rfmls
+      (sat, cstate') <- runInSolver $ runCEGIS go cstate
+      storeCEGISState cstate'
+      return sat
+
+
+storeCEGISState :: Monad s => CEGISState -> TCSolver s ()
+storeCEGISState st = do 
+  cegisState .= st
+  let isIncremental s = 
+        case s of
+          Incremental -> True
+          _           -> False
+  incremental <- isIncremental <$> view (resourceArgs . rsolver) 
+  -- For non-incremental solving, don't reset resourceVars
+  when incremental $
+    persistentState . resourceVars .= Map.empty
+
+-- Given a list of resource constraints, assemble the relevant universally quantified 
+--   expressions for the CEGIS solver: renamed variables and constructor apps
+--   Allows a list of extra formulas.
+collectUniversals :: Monad s => [ProcessedRFormula] -> [Formula] -> TCSolver s Universals
+collectUniversals rfmls existing = do 
+  -- Do not need to substitute in constructors; substitutions are only for nameless rep (_v, de bruijns)
+  let formatCons = Set.map ((\(Var s x) -> UCons s x) . transformFml mkFuncVar)
+  ufs <- formatCons <$> use matchCases 
+  let newvars = Set.toList $ Set.unions $ map _localUniversals rfmls -- concatMap (Map.elems . _varSubsts) rfmls
+  return $ Universals (formatUniversals (existing ++ newvars)) (Set.toList ufs)
+
+
+-- Nondeterministically redistribute top-level potentials between variables in context
+redistribute :: Monad s
+             => Environment
+             -> Environment
+             -> TCSolver s [Formula]
+redistribute envIn envOut = do
+  let fpIn  = envIn ^. freePotential
+  let fpOut = envOut ^. freePotential
+  let cfpIn  = totalConditionalFP envIn
+  let cfpOut = totalConditionalFP envOut
+  let wellFormedFP = [] -- fmap (|>=| fzero) [fpIn, fpOut, cfpIn, cfpOut]
+  -- Sum of top-level potential annotations
+  let envSum = sumFormulas . allPotentials
+  -- Assert that all potentials are well-formed
+  let wellFormed env = [] -- map (|>=| fzero) (Map.elems (allPotentials env))
+  -- Assert (fresh) potentials in output context are well-formed
+  let wellFormedAssertions = wellFormedFP ++ wellFormed envOut
+  --Assert that top-level potentials are re-partitioned
+  let transferAssertions = (envSum envIn |+| fpIn |+| cfpIn) |=| (envSum envOut |+| fpOut |+| cfpOut)
+  return $ transferAssertions : wellFormedAssertions
+
+-- Assert that a context contains zero "free" potential
+assertZeroPotential :: Monad s
+                    => Environment
+                    -- -> TCSolver s (PendingRSubst, Formula)
+                    -> TCSolver s Formula
+assertZeroPotential env = do
+  let envSum = sumFormulas . allPotentials 
+  let fml = ((env ^. freePotential) |+| envSum env) |=| fzero
+  return fml
+
+-- collect all top level potentials in context, wrapping them in an appropriate pending substitution
+allPotentials :: Environment -> Map String Formula 
+allPotentials env = Map.mapMaybeWithKey substTopPotential $ toMonotype <$> nonGhostScalars env
+  where 
+    substTopPotential x t = 
+      let sub = Map.singleton valueVarName (Var (toSort (baseTypeOf t)) x) 
+       in WithSubst sub . substitute sub <$> topPotentialOf t
+
+-- Generate fresh version of _v
+getValueVar :: Environment -> Set Formula
+getValueVar env = 
+  let sortFrom = toSort . baseTypeOf . toMonotype in
+  case Map.lookup valueVarName (symbolsOfArity 0 env) of
+    Nothing -> Set.empty
+    Just sch -> Set.singleton $ Var (sortFrom sch) valueVarName
+
+-- generate fresh value var if it's present
+-- then traverse formula, generating de bruijns as needed (and passing upwards)
+getLocals :: Monad s => Environment -> [String] -> Formula -> TCSolver s (Set Formula)
+getLocals env fList f = do
+  -- subst <- renameValueVar env
+  let vs = getValueVar env
+  getLocals' fList vs f
+
+getLocals' :: Monad s => [String] -> Set Formula -> Formula -> TCSolver s (Set Formula) -- APs
+getLocals' fList subst (Var sort id) 
+  | id `elem` fList = -- do
+      return $ Set.insert (Var sort id) subst
+      -- let var' = Var sort id -- <$> freshVersion id
+      -- return $ Map.insertWith (\_ x -> x) id var' subst
+  | otherwise = return subst
+getLocals' fList subst (Unary _ fml) =
+  getLocals' fList subst fml
+getLocals' fList subst (Binary _ fml1 fml2) =
+  Set.union <$> getLocals' fList subst fml1 <*> getLocals' fList subst fml2
+getLocals' fList subst (Ite i t e) =
+  Set.union <$> (Set.union <$> getLocals' fList subst i <*> 
+    getLocals' fList subst t) <*> getLocals' fList subst e
+getLocals' fList subst (Pred _ _ fmls) = 
+  Set.unions <$> mapM (getLocals' fList subst) fmls
+getLocals' fList subst (Cons _ _ fmls) = 
+  Set.unions <$> mapM (getLocals' fList subst) fmls
+getLocals' _ subst x = return subst
+
+
+-- Generate sharing constraints, given a type and the two types
+--   into which it is shared
+partitionType :: Bool
+              -> Environment
+              -> (Maybe String, RType)
+              -> RType
+              -> RType
+              -> [Constraint]
+partitionType cm env (x, t@(ScalarT b _ f)) (ScalarT bl _ _) (ScalarT br _ _) 
+  | f == fzero = partitionBase cm env (x, b) bl br
+partitionType cm env (x, t@(ScalarT b _ f)) (ScalarT bl _ fl) (ScalarT br _ fr)
+  = let env' = 
+          case x of 
+            Nothing -> addVariable valueVarName t env  
+            Just n  -> addVariable valueVarName (addRefinement t (varRefinement n (toSort b))) env
+    in SharedForm env' f fl fr : partitionBase cm env (x, b) bl br
+
+partitionBase cm env (x, DatatypeT _ ts ps) (DatatypeT _ tsl psl) (DatatypeT _ tsr psr)
+  = let split p1 p2 p3 = if sortOf p1 == IntS then Just (SharedForm env p1 p2 p3) else Nothing
+        bases = concat $ zipWith3 (partitionType cm env) (zip (repeat Nothing) ts) tsl tsr
+        aps = catMaybes $ zipWith3 split ps psl psr
+     in bases ++ aps
+partitionBase cm env (x, b@(TypeVarT _ a m)) (TypeVarT _ _ ml) (TypeVarT _ _ mr)
+  = [SharedForm env m ml mr | cm]
+partitionBase _ _ _ _ _ = []
+
+
+-- Is given constraint relevant for resource analysis
+isResourceConstraint :: Constraint -> Bool
+isResourceConstraint (Subtype _ ScalarT{} ScalarT{} _) = False
+isResourceConstraint RSubtype{}    = True
+isResourceConstraint WellFormed{}  = False
+isResourceConstraint WellFormedPotential{} = True
+isResourceConstraint SharedEnv{}   = False -- should never be present by now
+isResourceConstraint SharedForm{}  = True
+isResourceConstraint ConstantRes{} = True
+isResourceConstraint Transfer{}    = True
+isResourceConstraint _             = False
+
+getAnnotationStyle :: Map String [Bool] -> [RSchema] -> RDomain
+getAnnotationStyle flagMap schemas =
+  let get sch = getAnnotationStyle' flagMap (getPredParamsSch sch) (toMonotype sch)
+   in case map get schemas of
+        [] -> error "getAnnotationSyle: empty list of goal schema"
+        (a:as) -> sconcat (a :| as) -- can probably skip the catmaybes? and combine semigroups?
+
+getAnnotationStyle' :: Map String [Bool] -> Set String -> RType -> RDomain 
+getAnnotationStyle' flagMap predParams t =
+  let rforms = conjunction $ allRFormulas flagMap t
+      allVars = getVarNames t
+  in case (hasVar allVars rforms, hasMeasure predParams rforms) of
+      (_, True)     -> error "Measures in resource annotations not supported"
+      (True, _)     -> Dependent
+      _             -> Constant 
+
+getPolynomialDomain :: Map String [Bool] -> RSchema -> RDomain
+getPolynomialDomain flagMap sch = getPolynomialDomain' flagMap (getPredParamsSch sch) (toMonotype sch)
+
+getPolynomialDomain' :: Map String [Bool] -> Set String -> RType -> RDomain
+getPolynomialDomain' flagMap predParams t = 
+  let rforms = conjunction $ allRFormulas flagMap t 
+      allVars = getVarNames t
+  in case (hasVarITE allVars rforms, hasMeasureITE predParams rforms) of 
+      (_, True)     -> error "Measures in resource annotations not supported"
+      (True, _)     -> Dependent
+      _             -> Constant
+
+
+getPredParamsSch :: RSchema -> Set String
+getPredParamsSch (ForallP (PredSig x _ _) s) = Set.insert x (getPredParamsSch s)
+getPredParamsSch (ForallT _ s) = getPredParamsSch s 
+getPredParamsSch (Monotype _) = Set.empty 
+
+getVarNames :: RType -> Set String
+getVarNames (FunctionT x argT resT _) = 
+  Set.insert x $ Set.union (getVarNames argT) (getVarNames resT)
+getVarNames _ = Set.empty
+
+subtypeOp :: Monad s => TCSolver s (Formula -> Formula -> Formula)
+subtypeOp = do
+  ct <- view (resourceArgs . constantTime)
+  return $ if ct then (|=|) else (|>=|)
+
+usesSygus :: Monad s => TCSolver s Bool
+usesSygus = do
+  solver <- view (resourceArgs . rsolver)
+  return $ case solver of
+    SYGUS -> True
+    _     -> False
+
+logUniversals :: Monad s => TCSolver s ()
+logUniversals = do 
+  uvars <- Set.toList <$> use universalVars
+  ufuns <- Set.toList <$> use universalMeasures
+  capps <- Set.toList <$> use matchCases
+  writeLog 3 $ indent 2 $ text "Over universally quantified variables:"
+    <+> hsep (map pretty uvars) <+> text "and functions:"
+    <+> hsep (map pretty (ufuns ++ capps))
+
+writeLog level msg = do
+  maxLevel <- asks _tcSolverLogLevel
+  when (level <= maxLevel) $ traceShow (plain msg) $ return ()