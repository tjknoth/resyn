--- conflicted
+++ resolved
@@ -1,548 +1,537 @@
-module Main where
-
-import Synquid.Logic
-import Synquid.Solver
-import Synquid.Program
-import Synquid.Pretty
-import Synquid.Explorer
-import Synquid.Synthesizer
-
-import Control.Monad
-import Control.Monad.Stream
-import Control.Monad.Trans.List
-
--- | Parameters for template exploration
-explorerParams = ExplorerParams {
-  _eGuessDepth = 3,
-  _scrutineeDepth = 0,
-  _matchDepth = 1,
-  _condDepth = 1,
-  _abstractLeafs = False,
-  _fixStrategy = FirstArgument,
-  _polyRecursion = True,
-  _incrementalSolving = True,
-  _condQualsGen = undefined,
-  _typeQualsGen = undefined,
-  _solver = undefined
-}
-
--- | Parameters for constraint solving
-solverParams = SolverParams {
-  pruneQuals = True,
-  -- pruneQuals = False,
-  -- optimalValuationsStrategy = UnsatCoreValuations,
-  optimalValuationsStrategy = MarcoValuations,    
-  -- optimalValuationsStrategy = BFSValuations,    
-  semanticPrune = True,
-  agressivePrune = True,
-  -- semanticPrune = False,
-  -- agressivePrune = False,    
-  candidatePickStrategy = InitializedWeakCandidate,
-  -- candidatePickStrategy = WeakCandidate,
-  constraintPickStrategy = SmallSpaceConstraint,
-  candDoc = const empty
-  }
-  
-synthesizeAndPrint name env typ cquals tquals = do
-  print $ text "===" <> text name <> text "==="
-  print $ nest 2 $ text "Spec" $+$ pretty typ -- $+$ parens (text "Size:" <+> pretty (typeNodeCount $ toMonotype typ) <+> text "Quals" <+> pretty (length cquals + length tquals))
-  print empty
-  mProg <- synthesize explorerParams solverParams env typ cquals tquals
-  case mProg of
-    Nothing -> putStr "No Solution"
-    Just prog -> print $ nest 2 $ text "Solution" $+$ programDoc pretty pretty (const empty) pretty prog -- $+$ parens (text "Size:" <+> pretty (programNodeCount prog))
-  print empty
-    
-{- Integer programs -}
-  
-testApp = do
-  let env = addVariable "a" intAll .
-            addVariable "b" intAll .
-            addConstant "dec" (FunctionT "x" intAll (int (valInt |=| intVar "x" |-| IntLit 1))) .
-            addConstant "inc" (FunctionT "x" intAll (int (valInt |=| intVar "x" |+| IntLit 1))) .
-            id $ emptyEnv
-  let typ = Monotype $ int (valInt |>| intVar "b")
-  
-  synthesizeAndPrint "app" env typ [] []
-  
-testApp2 = do
-  let env = addVariable "a" nat .
-            addConstant "1" (int (valInt |=| IntLit 1)) .
-            -- addConstant "dec" (FunctionT "x" nat (int (valInt |=| intVar "x" |-| IntLit 1))) .
-            -- addConstant "inc" (FunctionT "x" nat (int (valInt |=| intVar "x" |+| IntLit 1))) .
-            addConstant "plus" (FunctionT "x" nat (FunctionT "y" nat (int (valInt |=| intVar "x" |+| intVar "y")))) .
-            addConstant "minus" (FunctionT "x" nat (FunctionT "y" nat (int (valInt |=| intVar "x" |-| intVar "y")))) .
-            id $ emptyEnv
-  let typ = Monotype $ int (valInt |=| intVar "a" |+| IntLit 5)
-  
-  synthesizeAndPrint "app2" env typ [] []
-  
-testLambda = do
-  let env = addConstant "dec" (FunctionT "x" intAll (int (valInt |=| intVar "x" |-| IntLit 1))) .
-            addConstant "inc" (FunctionT "x" intAll (int (valInt |=| intVar "x" |+| IntLit 1))) .
-            id $ emptyEnv
-  let typ = Monotype $ FunctionT "a" nat $ int (valInt |=| intVar "a" |+| IntLit 3)
-  
-  synthesizeAndPrint "abs" env typ [] []
-  
-testMax2 = do
-  let env = emptyEnv
-  let typ = Monotype $ FunctionT "x" intAll $ FunctionT "y" intAll $ int (valInt |>=| intVar "x" |&| valInt |>=| intVar "y")
-  
-  let cq = do
-        op <- [Ge, Le, Neq]
-        return $ Binary op (intVar "x") (intVar "y")  
-      
-  synthesizeAndPrint "max2" env typ cq []
-  
-testMax3 = do
-  let env =
-            -- addConstant "dec" (FunctionT "x" nat (int (valInt |=| intVar "x" |-| IntLit 1))) .
-            -- addConstant "inc" (FunctionT "x" nat (int (valInt |=| intVar "x" |+| IntLit 1))) .
-            id $ emptyEnv
-  let typ = Monotype $ FunctionT "x" intAll $ FunctionT "y" intAll $ FunctionT "z" intAll $ int (valInt |>=| intVar "x" |&| valInt |>=| intVar "y" |&| valInt |>=| intVar "z")
-  
-  let cq = do
-        op <- [Ge, Le, Neq]
-        return $ Binary op (intVar "x") (intVar "y")  
-      
-  synthesizeAndPrint "max3" env typ cq []
-  
-testMax4 = do
-  let env =
-            -- addConstant "dec" (FunctionT "x" nat (int (valInt |=| intVar "x" |-| IntLit 1))) .
-            -- addConstant "inc" (FunctionT "x" nat (int (valInt |=| intVar "x" |+| IntLit 1))) .
-            id $ emptyEnv
-  let typ = Monotype $ FunctionT "w" intAll $ FunctionT "x" intAll $ FunctionT "y" intAll $ FunctionT "z" intAll $ 
-                int (valInt |>=| intVar "w" |&| valInt |>=| intVar "x" |&| valInt |>=| intVar "y" |&| valInt |>=| intVar "z")
-  
-  let cq = do
-        op <- [Ge, Le, Neq]
-        return $ Binary op (intVar "x") (intVar "y")  
-      
-  synthesizeAndPrint "max4" env typ cq []    
-   
-testAbs = do
-  let env =             
-            addConstant "id" (FunctionT "x" intAll (int (valInt |=| intVar "x"))) .
-            addConstant "neg" (FunctionT "x" intAll (int (valInt |=| fneg (intVar "x")))) .
-            id $ emptyEnv
-  let typ = Monotype $ FunctionT "x" intAll $ int (valInt |>=| intVar "x" |&| valInt |>=| IntLit 0)  
-  
-  let cq = do
-        op <- [Ge, Le, Neq]
-        rhs <- [intVar "y", IntLit 0]
-        return $ Binary op (intVar "x") rhs  
-      
-  synthesizeAndPrint "abs" env typ cq []
-
-testAddition = do
-  let env =
-            addConstant "dec" (FunctionT "x" nat (int (valInt |=| intVar "x" |-| IntLit 1))) .
-            addConstant "inc" (FunctionT "x" nat (int (valInt |=| intVar "x" |+| IntLit 1))) .
-            id $ emptyEnv
-
-  let typ = Monotype $ FunctionT "y" nat $ FunctionT "z" nat $ int (valInt |=| intVar "y" |+| intVar "z")
-  
-  let cq = do
-        lhs <- [intVar "x", IntLit 0]
-        op <- [Ge, Le, Neq]
-        rhs <- [intVar "y", IntLit 0]
-        guard $ lhs /= rhs
-        return $ Binary op lhs rhs
-      
-  synthesizeAndPrint "add" env typ cq []
-  
-bool = ScalarT BoolT []  
-boolAll = bool ftrue  
-  
--- testEven = do
-  -- let env =
-            -- addConstant "dec" (FunctionT "x" nat (int (valInt |=| intVar "x" |-| IntLit 1))) .
-            -- -- addConstant "inc" (FunctionT "x" nat (int (valInt |=| intVar "x" |+| IntLit 1))) .
-            -- addConstant "not" (FunctionT "x" boolAll $ bool (valBool |=| fnot $ boolVar "x")) .
-            -- id $ emptyEnv
-
-  -- let typ = Monotype $ FunctionT "y" nat $ bool (valBool |=| intVar "y" |\\| IntLit 2)
-  
-  -- let cq = do
-      -- lhs <- [intVar "x", IntLit 0]
-      -- op <- [Ge, Le, Neq]
-      -- rhs <- [intVar "y", IntLit 0]
-      -- guard $ lhs /= rhs
-      -- return $ Binary op lhs rhs
-      
-  -- synthesizeAndPrint env typ cq []
-  
-    
-{- Polymorphic programs -}
-
-vartVar n = Var (TypeVarT n)
-valVart n = vartVar n valueVarName
-
-testId = do
-  let env = emptyEnv
-  let typ = Forall "a" $ Monotype $ FunctionT "x" (vartAll "a") (vart "a" $ valVart "a" |=| vartVar "a" "x")
-  
-  synthesizeAndPrint "id" env typ [] []
-  
-testConst = do
-  let env = emptyEnv
-  let typ = Forall "a" $ Monotype $ FunctionT "x" (vartAll "a") (FunctionT "y" (vartAll "a") (vart "a" $ valVart "a" |=| vartVar "a" "x"))
-  
-  synthesizeAndPrint "const" env typ [] []  
-  
-testCompose = do
-  let env = emptyEnv
-  let typ = Forall "a" $ Forall "b" $ Forall "c" $ Monotype $ FunctionT "f" (FunctionT "x" (vartAll "a") (vartAll "b")) 
-              (FunctionT "g" (FunctionT "y" (vartAll "b") (vartAll "c")) 
-              (FunctionT "z" (vartAll "a") (vartAll "c")))
-
-  synthesizeAndPrint "compose" env typ [] []    
-  
-testPolymorphic = do
-  let env = -- addPolyConstant "coerce" (Forall "a" $ Forall "b" $ Monotype $ FunctionT "x" (vartAll "a") (vartAll "b")) .            
-            addPolyConstant "id" (Forall "a" $ Monotype $ FunctionT "x" (vartAll "a") (vart "a" $ valVart "a" |=| vartVar "a" "x")) .
-            addConstant "inc" (FunctionT "x" nat nat) .
-            id $ emptyEnv
-  let typ = Monotype $ FunctionT "x" intAll nat
-  
-  synthesizeAndPrint "poly" env typ [] []
-  
-  
-{- List programs -}
-
-listT = DatatypeT "List"
-list = ScalarT listT [vartAll "a"]
-listAll = list ftrue
-listVar = Var listT
-valList = listVar valueVarName
-
-intlist = ScalarT listT [intAll]
-natlist = ScalarT listT [nat]
-poslist = ScalarT listT [pos]
-
-mLen = Measure IntT "len"
-mElems = Measure (SetT (TypeVarT "a")) "elems"
-
--- | Add list datatype to the environment
-addList = addDatatype "List" (Datatype 1 ["Nil", "Cons"] (Just $ mLen)) .
-          addPolyConstant "Nil" (Forall "a" $ Monotype $ list $ mLen valList |=| IntLit 0
-                                                            |&| mElems valList  |=| SetLit (TypeVarT "a") []
-                                ) .
-          addPolyConstant "Cons" (Forall "a" $ Monotype $ FunctionT "x" (vartAll "a") (FunctionT "xs" listAll (list $ mLen valList |=| mLen (listVar "xs") |+| IntLit 1
-                                                                                                                     |&| mLen valList |>| IntLit 0
-                                                                                                                     |&| mElems valList |=| mElems (listVar "xs") /+/ SetLit (TypeVarT "a") [vartVar "a" "x"]
-                                                                                   )))
-                                                                                                                                                                      
-testHead = do
-  let env = addList $ emptyEnv
-  let typ = Forall "a" $ Monotype $ FunctionT "xs" (list $ mLen valList |>| IntLit 0) (vart "a" $ valVart "a" `fin` mElems (listVar "xs"))
-  
-  synthesizeAndPrint "head" env typ [] []
-  
-testNull = do
-  let env = addConstant "true" (bool valBool) .
-            addConstant "false" (bool (fnot valBool)) .
-            addList $ emptyEnv
-  let typ = Forall "a" $ Monotype $ FunctionT "xs" (listAll) (bool $ valBool |=| (mLen (listVar "xs") |=| IntLit 0))
-  
-  synthesizeAndPrint "null" env typ [] []  
-  
-testReplicate = do
-  let env = addConstant "0" (int (valInt |=| IntLit 0)) .
-            addConstant "dec" (FunctionT "x" intAll (int (valInt |=| intVar "x" |-| IntLit 1))) .
-            addConstant "inc" (FunctionT "x" intAll (int (valInt |=| intVar "x" |+| IntLit 1))) .            
-            -- addPolyConstant "genInc" (Forall "a" $ Monotype $ FunctionT "x" (vartAll "a") (vart "a" (valVart "a" |>| vartVar "a" "x"))) .
-            addList $ emptyEnv
-
-  -- let typ = Forall "a" $ Monotype $ FunctionT "n" nat (FunctionT "y" (vartAll "a") (ScalarT listT [vart "a" $ valVart "a" |>| vartVar "a" "y"] $ mLen valList |=| intVar "n"))
-  let typ = Forall "a" $ Monotype $ FunctionT "n" nat (FunctionT "y" (vartAll "a") (ScalarT listT [vartAll "a"] $ mLen valList |=| intVar "n"))
-          
-  let cq = do
-<<<<<<< HEAD
-      op <- [Ge, Le, Neq]
-      return $ Binary op (intVar "x") (intVar "y")
-=======
-        op <- [Ge, Le, Neq]
-        return $ Binary op (intVar "x") (IntLit 0) -- (intVar "y")
->>>>>>> 624d8d41
-      
-  synthesizeAndPrint "replicate" env typ cq []
-  
-testLength = do
-  let env = addConstant "0" (int (valInt |=| IntLit 0)) .
-            addConstant "dec" (FunctionT "x" intAll (int (valInt |=| intVar "x" |-| IntLit 1))) .
-            addConstant "inc" (FunctionT "x" intAll (int (valInt |=| intVar "x" |+| IntLit 1))) .  
-            addList $ emptyEnv
-
-  let typ = Forall "a" $ Monotype $ FunctionT "l" listAll (int $ valInt |=| mLen (listVar "l"))
-
-  synthesizeAndPrint "length" env typ [] [valInt |>=| IntLit 0]
-  
-testAppend = do
-  let env = addList $ emptyEnv
-
-  let typ = Forall "a" $ Monotype $ FunctionT "xs" listAll (FunctionT "ys" listAll (list $ mLen valList |=| mLen (listVar "xs") |+| mLen (listVar "ys")))
-
-  synthesizeAndPrint "append" env typ [] []
-  
-testStutter = do
-  let env = addList $ emptyEnv
-
-  let typ = Forall "a" $ Monotype $ FunctionT "xs" listAll (list $ mLen valList |=| IntLit 2 |*| mLen (listVar "xs") |&| mElems valList |=| mElems (listVar "xs"))
-  
-  synthesizeAndPrint "stutter" env typ [] []
-  
-testTake = do
-  let env = 
-            addConstant "dec" (FunctionT "x" intAll (int (valInt |=| intVar "x" |-| IntLit 1))) .
-            -- addConstant "1" (int (valInt |=| IntLit 1)) .
-            -- addConstant "plus" (FunctionT "x" nat (FunctionT "y" nat (int (valInt |=| intVar "x" |+| intVar "y")))) .
-            -- addConstant "minus" (FunctionT "x" nat (FunctionT "y" nat (int (valInt |=| intVar "x" |-| intVar "y")))) .
-            addList $ emptyEnv
-
-  let typ = Forall "a" $ Monotype $ FunctionT "xs" listAll (FunctionT "n" (int $ IntLit 0 |<=| valInt |&| valInt |<=| mLen (listVar "xs")) (list $ mLen valList |=| intVar "n"))
-  
-  let cq = do
-        lhs <- [intVar "x"]
-        op <- [Le, Ge, Neq]
-        rhs <- [IntLit 0]
-        guard $ lhs /= rhs
-        return $ Binary op lhs rhs  
-    
-  synthesizeAndPrint "take" env typ cq []    
-  
-testDrop = do
-  let env = addConstant "dec" (FunctionT "x" intAll (int (valInt |=| intVar "x" |-| IntLit 1))) .
-            addList $ emptyEnv
-
-  let typ = Forall "a" $ Monotype $ FunctionT "xs" listAll (FunctionT "n" (int $ IntLit 0 |<=| valInt |&| valInt |<=| mLen (listVar "xs")) (list $ mLen valList |=| mLen (listVar "xs") |-| intVar "n"))
-  
-  let cq = do
-        lhs <- [intVar "x"]
-        op <- [Le, Ge, Neq]
-        rhs <- [IntLit 0]
-        guard $ lhs /= rhs
-        return $ Binary op lhs rhs  
-    
-  synthesizeAndPrint "drop" env typ cq []  
-  
-testDelete = do
-  let env = addList $ emptyEnv
-
-  let typ = Forall "a" $ Monotype $ FunctionT "x" (vartAll "a") (FunctionT "xs" listAll (list $ mElems valList |=| mElems (listVar "xs") /-/ SetLit (TypeVarT "a") [vartVar "a" "x"]))
-      
-  synthesizeAndPrint "delete" env typ [vartVar "a" "x" |=| vartVar "a" "y"] []  
-  
-testMap = do
-  let env = addList $ emptyEnv
-
-  let typ = (Forall "a" $ Forall "b" $ Monotype $ 
-                                    FunctionT "f" (FunctionT "x" (vartAll "a") (vartAll "b")) 
-                                    (FunctionT "xs" (ScalarT listT [vartAll "a"] ftrue) (ScalarT listT [vartAll "b"] $ mLen valList |=| mLen (listVar "xs"))))
-    
-  synthesizeAndPrint "map" env typ [] []  
-  
-testUseMap = do
-  let env = addPolyConstant "map" (Forall "a" $ Forall "b" $ Monotype $ 
-                                    FunctionT "f" (FunctionT "x" (vartAll "a") (vartAll "b")) 
-                                    (FunctionT "xs" (ScalarT listT [vartAll "a"] ftrue) (ScalarT listT [vartAll "b"] $ mLen valList |=| mLen (listVar "xs")))) .
-            addConstant "abs" (FunctionT "x" intAll (int (valInt |>=| intVar "x" |&| valInt |>=| IntLit 0))) .
-            addConstant "dec" (FunctionT "x" intAll (int (valInt |=| intVar "x" |-| IntLit 1))) .
-            addConstant "inc" (FunctionT "x" intAll (int (valInt |=| intVar "x" |+| IntLit 1))) .                                      
-            addConstant "neg" (FunctionT "x" intAll (int (valInt |=| fneg (intVar "x")))) .            
-            addList $ emptyEnv
-
-  let typ = Monotype $ FunctionT "xs" (natlist ftrue) (poslist $ mLen valList |=| mLen (listVar "xs"))
-    
-  synthesizeAndPrint "useMap" env typ [] []
-  
-testUseFold1 = do
-  let env = addPolyConstant "fold1" (Forall "a" $ Monotype $ 
-                                    FunctionT "f" (FunctionT "x" (vartAll "a") (FunctionT "y" (vartAll "a") (vartAll "a"))) 
-                                    (FunctionT "xs" (ScalarT listT [vartAll "a"] $ mLen valList |>| IntLit 0) (vartAll "a"))) .
-            addConstant "gcd" (FunctionT "x" pos (FunctionT "y" pos pos)) .
-            addList $ emptyEnv
-
-  let typ = Monotype $ FunctionT "xs" (poslist $ mLen valList |>| IntLit 0) nat
-    
-  synthesizeAndPrint "fold" env typ [] []
-  
-  
-{- Sorted lists -}
-
-incListT = DatatypeT "IncList"
-incList = ScalarT incListT [vartAll "a"]
-incListVar = Var incListT
-valIncList = incListVar valueVarName
-
-intInclist = ScalarT incListT [intAll]
-natInclist = ScalarT incListT [nat]
-
-mILen = Measure IntT "len"
-mIElems = Measure (SetT $ TypeVarT "a") "elems"
-
--- | Add list datatype to the environment
-addIncList = addDatatype "IncList" (Datatype 1 ["Nil", "Cons"] (Just $ mLen)) .
-          addPolyConstant "Nil" (Forall "a" $ Monotype $ incList $ mLen valIncList |=| IntLit 0
-                                                               |&| mElems valIncList  |=| SetLit (TypeVarT "a") []
-                                ) .
-          addPolyConstant "Cons" (Forall "a" $ Monotype $ FunctionT "x" (vartAll "a") 
-                                                         (FunctionT "xs" (ScalarT incListT [vart "a" $ valVart "a" |>=| vartVar "a" "x"] ftrue) 
-                                                         (incList $ mLen valIncList |=| mLen (incListVar "xs") |+| IntLit 1
-                                                                |&| mElems valIncList |=| mElems (incListVar "xs") /+/ SetLit (TypeVarT "a") [vartVar "a" "x"]
-                                                          )))
-
-testMakeIncList = do
-  let env = addConstant "0" (int (valInt |=| IntLit 0)) .
-            -- addConstant "1" (int (valInt |=| IntLit 1)) .
-            addConstant "dec" (FunctionT "x" intAll (int (valInt |=| intVar "x" |-| IntLit 1))) .
-            addConstant "inc" (FunctionT "x" intAll (int (valInt |=| intVar "x" |+| IntLit 1))) .  
-            addIncList $ emptyEnv
-
-  let typ = Monotype $ natInclist $ mIElems valIncList |=| SetLit IntT [IntLit 0, IntLit 1]
-          
-  synthesizeAndPrint "make" env typ [] []                                                          
-  
-testIncListInsert = do
-  let env = addIncList $ emptyEnv
-
-  -- let typ = Forall "a" $ Monotype $ (FunctionT "xs" (incList ftrue) (FunctionT "x" (vartAll "a") (incList $ mIElems valIncList |=| mIElems (incListVar "xs") /+/ SetLit (TypeVarT "a") [vartVar "a" "x"])))
-  let typ = Forall "a" $ Monotype $ (FunctionT "x" (vartAll "a") (FunctionT "xs" (incList ftrue) (incList $ mIElems valIncList |=| mIElems (incListVar "xs") /+/ SetLit (TypeVarT "a") [vartVar "a" "x"])))
-          
-  let cq = do
-<<<<<<< HEAD
-      op <- [Ge, Le, Neq]
-      return $ Binary op (vartVar "a" "x") (vartVar "a" "y")
-=======
-        op <- [Ge]
-        return $ Binary op (vartVar "a" "x") (vartVar "a" "y")
->>>>>>> 624d8d41
-
-  synthesizeAndPrint "insert" env typ cq []
-  
-testIncListMerge = do
-  let env = addPolyConstant "insert" (Forall "a" $ Monotype $ (
-                                      FunctionT "xs" (incList ftrue) 
-                                      (FunctionT "x" (vartAll "a") 
-                                      (incList $ mIElems valIncList |=| mIElems (incListVar "xs") /+/ SetLit (TypeVarT "a") [vartVar "a" "x"])))) .
-            addIncList $ emptyEnv
-
-  let typ = Forall "a" $ Monotype $ (FunctionT "xs" (incList ftrue) (FunctionT "ys" (incList ftrue) (incList $ mIElems valIncList |=| mIElems (incListVar "xs") /+/ mIElems (incListVar "ys"))))
-          
-  let cq = do
-        op <- [Ge]
-        return $ Binary op (intVar "x") (intVar "y")
-
-  synthesizeAndPrint "merge" env typ cq []                                                          
-  
-    
-{- Tree programs -}
-
-treeT = DatatypeT "tree"
-tree = ScalarT treeT [vartAll "a"]
-treeAll = tree ftrue
-treeVar = Var treeT
-valTree = treeVar valueVarName
-
-mSize = Measure IntT "size"
-mTElems = Measure (SetT (TypeVarT "a")) "telems"
-
--- | Add tree datatype to the environment
-addTree = addDatatype "tree" (Datatype 1 ["Empty", "Node"] (Just mSize)) .
-          addPolyConstant "Empty" (Forall "a" $ Monotype $ tree $  
-            mSize valTree  |=| IntLit 0
-            -- |&| (mTElems valTree |=| SetLit (TypeVarT "a") [])
-            ) .
-          addPolyConstant "Node" (Forall "a" $ Monotype $ FunctionT "x" (vartAll "a") (FunctionT "l" treeAll (FunctionT "r" treeAll (tree $  
-            mSize valTree |=| mSize (treeVar "l") |+| mSize (treeVar "r") |+| IntLit 1
-            -- |&| mTElems valTree |=| mTElems (treeVar "l") /+/ mTElems (treeVar "r") /+/ SetLit (TypeVarT "a") [vartVar "a" "x"]
-            ))))            
-            
-testRoot = do
-  let env = addTree $ emptyEnv
-  let typ = Forall "a" $ Monotype $ FunctionT "t" (tree $ mSize valTree |>| IntLit 0) (vartAll "a") -- $ valVart "a" `fin` mTElems (treeVar "t"))
-  
-  synthesizeAndPrint "root" env typ [] []
-            
-              
--- testTreeGen = do
-  -- let env = addConstant "0" (int (valInt |=| IntLit 0)) .
-            -- addConstant "1" (int (valInt |=| IntLit 0)) .
-            -- addConstant "dec" (FunctionT "x" intAll (int (valInt |=| intVar "x" |-| IntLit 1))) .
-            -- addTree $ emptyEnv
-
-  -- let typ = Monotype $ FunctionT "n" nat (tree $ Measure IntT "size" valTree |=| intVar "n")
-  
-  -- let cq = do
-      -- op <- [Eq]      
-      -- return $ Binary op (intVar "x") (intVar "y")
-  
-  -- synthesizeAndPrint env typ cq []
-  
-testTreeSize = do
-  let env = addConstant "0" (int (valInt |=| IntLit 0)) .
-            addConstant "1" (int (valInt |=| IntLit 0)) .
-            -- addConstant "dec" (FunctionT "x" intAll (int (valInt |=| intVar "x" |-| IntLit 1))) .
-            -- addConstant "inc" (FunctionT "x" intAll (int (valInt |=| intVar "x" |+| IntLit 1))) .  
-            addConstant "plus" (FunctionT "x" intAll (FunctionT "y" intAll (int (valInt |=| intVar "x" |+| intVar "y")))) .
-            -- addConstant "minus" (FunctionT "x" nat (FunctionT "y" nat (int (valInt |=| intVar "x" |-| intVar "y")))) .            
-            addTree $ emptyEnv
-
-  let typ = Forall "a" $ Monotype $ FunctionT "t" treeAll (int $ valInt |=| mSize (treeVar "t"))
-
-  synthesizeAndPrint "size" env typ [] []
-            
--- testFlatten = do
-  -- -- let env = addConstant "append" (FunctionT "xs" listAll (FunctionT "ys" listAll (list $ mElems valList |=| mElems (listVar "xs") /+/ mElems (listVar "ys")))) .
-            -- -- addList $ addTree $ emptyEnv
-
-  -- -- let typ = Monotype $ FunctionT "t" treeAll (list $ mElems valList |=| Measure SetT "telems" (treeVar "t"))
-  
-  -- let env = addConstant "append" (FunctionT "xs" listAll (FunctionT "ys" listAll (list $ mLen valList |=| mLen (listVar "xs") |+| mLen (listVar "ys")))) .
-            -- addList $ addTree $ emptyEnv
-
-  -- let typ = Monotype $ FunctionT "t" treeAll (list $ mLen valList |=| Measure IntT "size" (treeVar "t"))
-    
-  -- synthesizeAndPrint env typ [] []
-            
-  
-    
-main = do
-  -- -- Integer programs
-  -- -- testApp
-  -- -- testApp2  
-  -- -- testLambda
-  -- testMax2  
-  -- testMax3
-  -- testMax4
-  -- testAbs  
-  -- testAddition
-  -- testMult
-  -- -- Polymorphic programs
-  -- -- testId
-  -- -- testConst
-  -- -- testCompose  
-  -- -- testPolymorphic
-  -- -- List programs
-  -- testHead
-  -- testNull
-  testReplicate
-  -- testLength
-  -- testAppend
-  -- testStutter
-  -- testTake
-  -- testDrop
-  -- testDelete
-  -- testMap
-  -- testUseMap
-  -- testUseFold1
-  -- testMakeIncList
-  -- testIncListInsert
-  -- testIncListMerge
-  -- -- Tree programs
-  -- testRoot
-  -- testTreeGen
-  -- testTreeSize
-  -- testFlatten
+module Main where
+
+import Synquid.Logic
+import Synquid.Solver
+import Synquid.Program
+import Synquid.Pretty
+import Synquid.Explorer
+import Synquid.Synthesizer
+
+import Control.Monad
+import Control.Monad.Stream
+import Control.Monad.Trans.List
+
+-- | Parameters for template exploration
+explorerParams = ExplorerParams {
+  _eGuessDepth = 2,
+  _scrutineeDepth = 0,
+  _matchDepth = 1,
+  _condDepth = 1,
+  _abstractLeafs = False,
+  _fixStrategy = FirstArgument,
+  _polyRecursion = True,
+  _incrementalSolving = True,
+  _condQualsGen = undefined,
+  _typeQualsGen = undefined,
+  _solver = undefined
+}
+
+-- | Parameters for constraint solving
+solverParams = SolverParams {
+  pruneQuals = True,
+  -- pruneQuals = False,
+  -- optimalValuationsStrategy = UnsatCoreValuations,
+  optimalValuationsStrategy = MarcoValuations,    
+  -- optimalValuationsStrategy = BFSValuations,    
+  semanticPrune = True,
+  agressivePrune = True,
+  -- semanticPrune = False,
+  -- agressivePrune = False,    
+  candidatePickStrategy = InitializedWeakCandidate,
+  -- candidatePickStrategy = WeakCandidate,
+  constraintPickStrategy = SmallSpaceConstraint,
+  candDoc = const empty
+  }
+  
+synthesizeAndPrint name env typ cquals tquals = do
+  print $ text "===" <> text name <> text "==="
+  print $ nest 2 $ text "Spec" $+$ pretty typ -- $+$ parens (text "Size:" <+> pretty (typeNodeCount $ toMonotype typ) <+> text "Quals" <+> pretty (length cquals + length tquals))
+  print empty
+  mProg <- synthesize explorerParams solverParams env typ cquals tquals
+  case mProg of
+    Nothing -> putStr "No Solution"
+    Just prog -> print $ nest 2 $ text "Solution" $+$ programDoc pretty pretty (const empty) pretty prog -- $+$ parens (text "Size:" <+> pretty (programNodeCount prog))
+  print empty
+    
+{- Integer programs -}
+  
+testApp = do
+  let env = addVariable "a" intAll .
+            addVariable "b" intAll .
+            addConstant "dec" (FunctionT "x" intAll (int (valInt |=| intVar "x" |-| IntLit 1))) .
+            addConstant "inc" (FunctionT "x" intAll (int (valInt |=| intVar "x" |+| IntLit 1))) .
+            id $ emptyEnv
+  let typ = Monotype $ int (valInt |>| intVar "b")
+  
+  synthesizeAndPrint "app" env typ [] []
+  
+testApp2 = do
+  let env = addVariable "a" nat .
+            addConstant "1" (int (valInt |=| IntLit 1)) .
+            -- addConstant "dec" (FunctionT "x" nat (int (valInt |=| intVar "x" |-| IntLit 1))) .
+            -- addConstant "inc" (FunctionT "x" nat (int (valInt |=| intVar "x" |+| IntLit 1))) .
+            addConstant "plus" (FunctionT "x" nat (FunctionT "y" nat (int (valInt |=| intVar "x" |+| intVar "y")))) .
+            addConstant "minus" (FunctionT "x" nat (FunctionT "y" nat (int (valInt |=| intVar "x" |-| intVar "y")))) .
+            id $ emptyEnv
+  let typ = Monotype $ int (valInt |=| intVar "a" |+| IntLit 5)
+  
+  synthesizeAndPrint "app2" env typ [] []
+  
+testLambda = do
+  let env = addConstant "dec" (FunctionT "x" intAll (int (valInt |=| intVar "x" |-| IntLit 1))) .
+            addConstant "inc" (FunctionT "x" intAll (int (valInt |=| intVar "x" |+| IntLit 1))) .
+            id $ emptyEnv
+  let typ = Monotype $ FunctionT "a" nat $ int (valInt |=| intVar "a" |+| IntLit 3)
+  
+  synthesizeAndPrint "abs" env typ [] []
+  
+testMax2 = do
+  let env = emptyEnv
+  let typ = Monotype $ FunctionT "x" intAll $ FunctionT "y" intAll $ int (valInt |>=| intVar "x" |&| valInt |>=| intVar "y")
+  
+  let cq = do
+        op <- [Ge, Le, Neq]
+        return $ Binary op (intVar "x") (intVar "y")  
+      
+  synthesizeAndPrint "max2" env typ cq []
+  
+testMax3 = do
+  let env =
+            -- addConstant "dec" (FunctionT "x" nat (int (valInt |=| intVar "x" |-| IntLit 1))) .
+            -- addConstant "inc" (FunctionT "x" nat (int (valInt |=| intVar "x" |+| IntLit 1))) .
+            id $ emptyEnv
+  let typ = Monotype $ FunctionT "x" intAll $ FunctionT "y" intAll $ FunctionT "z" intAll $ int (valInt |>=| intVar "x" |&| valInt |>=| intVar "y" |&| valInt |>=| intVar "z")
+  
+  let cq = do
+        op <- [Ge, Le, Neq]
+        return $ Binary op (intVar "x") (intVar "y")  
+      
+  synthesizeAndPrint "max3" env typ cq []
+  
+testMax4 = do
+  let env =
+            -- addConstant "dec" (FunctionT "x" nat (int (valInt |=| intVar "x" |-| IntLit 1))) .
+            -- addConstant "inc" (FunctionT "x" nat (int (valInt |=| intVar "x" |+| IntLit 1))) .
+            id $ emptyEnv
+  let typ = Monotype $ FunctionT "w" intAll $ FunctionT "x" intAll $ FunctionT "y" intAll $ FunctionT "z" intAll $ 
+                int (valInt |>=| intVar "w" |&| valInt |>=| intVar "x" |&| valInt |>=| intVar "y" |&| valInt |>=| intVar "z")
+  
+  let cq = do
+        op <- [Ge, Le, Neq]
+        return $ Binary op (intVar "x") (intVar "y")  
+      
+  synthesizeAndPrint "max4" env typ cq []    
+   
+testAbs = do
+  let env =             
+            addConstant "id" (FunctionT "x" intAll (int (valInt |=| intVar "x"))) .
+            addConstant "neg" (FunctionT "x" intAll (int (valInt |=| fneg (intVar "x")))) .
+            id $ emptyEnv
+  let typ = Monotype $ FunctionT "x" intAll $ int (valInt |>=| intVar "x" |&| valInt |>=| IntLit 0)  
+  
+  let cq = do
+        op <- [Ge, Le, Neq]
+        rhs <- [intVar "y", IntLit 0]
+        return $ Binary op (intVar "x") rhs  
+      
+  synthesizeAndPrint "abs" env typ cq []
+
+testAddition = do
+  let env =
+            addConstant "dec" (FunctionT "x" nat (int (valInt |=| intVar "x" |-| IntLit 1))) .
+            addConstant "inc" (FunctionT "x" nat (int (valInt |=| intVar "x" |+| IntLit 1))) .
+            id $ emptyEnv
+
+  let typ = Monotype $ FunctionT "y" nat $ FunctionT "z" nat $ int (valInt |=| intVar "y" |+| intVar "z")
+  
+  let cq = do
+        lhs <- [intVar "x", IntLit 0]
+        op <- [Ge, Le, Neq]
+        rhs <- [intVar "y", IntLit 0]
+        guard $ lhs /= rhs
+        return $ Binary op lhs rhs
+      
+  synthesizeAndPrint "add" env typ cq []
+  
+bool = ScalarT BoolT []  
+boolAll = bool ftrue  
+  
+-- testEven = do
+  -- let env =
+            -- addConstant "dec" (FunctionT "x" nat (int (valInt |=| intVar "x" |-| IntLit 1))) .
+            -- -- addConstant "inc" (FunctionT "x" nat (int (valInt |=| intVar "x" |+| IntLit 1))) .
+            -- addConstant "not" (FunctionT "x" boolAll $ bool (valBool |=| fnot $ boolVar "x")) .
+            -- id $ emptyEnv
+
+  -- let typ = Monotype $ FunctionT "y" nat $ bool (valBool |=| intVar "y" |\\| IntLit 2)
+  
+  -- let cq = do
+      -- lhs <- [intVar "x", IntLit 0]
+      -- op <- [Ge, Le, Neq]
+      -- rhs <- [intVar "y", IntLit 0]
+      -- guard $ lhs /= rhs
+      -- return $ Binary op lhs rhs
+      
+  -- synthesizeAndPrint env typ cq []
+  
+    
+{- Polymorphic programs -}
+
+vartVar n = Var (TypeVarT n)
+valVart n = vartVar n valueVarName
+
+testId = do
+  let env = emptyEnv
+  let typ = Forall "a" $ Monotype $ FunctionT "x" (vartAll "a") (vart "a" $ valVart "a" |=| vartVar "a" "x")
+  
+  synthesizeAndPrint "id" env typ [] []
+  
+testConst = do
+  let env = emptyEnv
+  let typ = Forall "a" $ Monotype $ FunctionT "x" (vartAll "a") (FunctionT "y" (vartAll "a") (vart "a" $ valVart "a" |=| vartVar "a" "x"))
+  
+  synthesizeAndPrint "const" env typ [] []  
+  
+testCompose = do
+  let env = emptyEnv
+  let typ = Forall "a" $ Forall "b" $ Forall "c" $ Monotype $ FunctionT "f" (FunctionT "x" (vartAll "a") (vartAll "b")) 
+              (FunctionT "g" (FunctionT "y" (vartAll "b") (vartAll "c")) 
+              (FunctionT "z" (vartAll "a") (vartAll "c")))
+
+  synthesizeAndPrint "compose" env typ [] []    
+  
+testPolymorphic = do
+  let env = -- addPolyConstant "coerce" (Forall "a" $ Forall "b" $ Monotype $ FunctionT "x" (vartAll "a") (vartAll "b")) .            
+            addPolyConstant "id" (Forall "a" $ Monotype $ FunctionT "x" (vartAll "a") (vart "a" $ valVart "a" |=| vartVar "a" "x")) .
+            addConstant "inc" (FunctionT "x" nat nat) .
+            id $ emptyEnv
+  let typ = Monotype $ FunctionT "x" intAll nat
+  
+  synthesizeAndPrint "poly" env typ [] []
+  
+  
+{- List programs -}
+
+listT = DatatypeT "List"
+list = ScalarT listT [vartAll "a"]
+listAll = list ftrue
+listVar = Var listT
+valList = listVar valueVarName
+
+intlist = ScalarT listT [intAll]
+natlist = ScalarT listT [nat]
+poslist = ScalarT listT [pos]
+
+mLen = Measure IntT "len"
+mElems = Measure (SetT (TypeVarT "a")) "elems"
+
+-- | Add list datatype to the environment
+addList = addDatatype "List" (Datatype 1 ["Nil", "Cons"] (Just $ mLen)) .
+          addPolyConstant "Nil" (Forall "a" $ Monotype $ list $ mLen valList |=| IntLit 0
+                                                            |&| mElems valList  |=| SetLit (TypeVarT "a") []
+                                ) .
+          addPolyConstant "Cons" (Forall "a" $ Monotype $ FunctionT "x" (vartAll "a") (FunctionT "xs" listAll (list $ mLen valList |=| mLen (listVar "xs") |+| IntLit 1
+                                                                                                                     |&| mLen valList |>| IntLit 0
+                                                                                                                     |&| mElems valList |=| mElems (listVar "xs") /+/ SetLit (TypeVarT "a") [vartVar "a" "x"]
+                                                                                   )))
+                                                                                                                                                                      
+testHead = do
+  let env = addList $ emptyEnv
+  let typ = Forall "a" $ Monotype $ FunctionT "xs" (list $ mLen valList |>| IntLit 0) (vart "a" $ valVart "a" `fin` mElems (listVar "xs"))
+  
+  synthesizeAndPrint "head" env typ [] []
+  
+testNull = do
+  let env = addConstant "true" (bool valBool) .
+            addConstant "false" (bool (fnot valBool)) .
+            addList $ emptyEnv
+  let typ = Forall "a" $ Monotype $ FunctionT "xs" (listAll) (bool $ valBool |=| (mLen (listVar "xs") |=| IntLit 0))
+  
+  synthesizeAndPrint "null" env typ [] []  
+  
+testReplicate = do
+  let env = addConstant "0" (int (valInt |=| IntLit 0)) .
+            addConstant "dec" (FunctionT "x" intAll (int (valInt |=| intVar "x" |-| IntLit 1))) .
+            addConstant "inc" (FunctionT "x" intAll (int (valInt |=| intVar "x" |+| IntLit 1))) .            
+            -- addPolyConstant "genInc" (Forall "a" $ Monotype $ FunctionT "x" (vartAll "a") (vart "a" (valVart "a" |>| vartVar "a" "x"))) .
+            addList $ emptyEnv
+
+  -- let typ = Forall "a" $ Monotype $ FunctionT "n" nat (FunctionT "y" (vartAll "a") (ScalarT listT [vart "a" $ valVart "a" |>| vartVar "a" "y"] $ mLen valList |=| intVar "n"))
+  let typ = Forall "a" $ Monotype $ FunctionT "n" nat (FunctionT "y" (vartAll "a") (ScalarT listT [vartAll "a"] $ mLen valList |=| intVar "n"))
+          
+  let cq = do
+        op <- [Ge, Le, Neq]
+        return $ Binary op (intVar "x") (intVar "y")
+      
+  synthesizeAndPrint "replicate" env typ cq []
+  
+testLength = do
+  let env = addConstant "0" (int (valInt |=| IntLit 0)) .
+            addConstant "dec" (FunctionT "x" intAll (int (valInt |=| intVar "x" |-| IntLit 1))) .
+            addConstant "inc" (FunctionT "x" intAll (int (valInt |=| intVar "x" |+| IntLit 1))) .  
+            addList $ emptyEnv
+
+  let typ = Forall "a" $ Monotype $ FunctionT "l" listAll (int $ valInt |=| mLen (listVar "l"))
+
+  synthesizeAndPrint "length" env typ [] [valInt |>=| IntLit 0]
+  
+testAppend = do
+  let env = addList $ emptyEnv
+
+  let typ = Forall "a" $ Monotype $ FunctionT "xs" listAll (FunctionT "ys" listAll (list $ mLen valList |=| mLen (listVar "xs") |+| mLen (listVar "ys")))
+
+  synthesizeAndPrint "append" env typ [] []
+  
+testStutter = do
+  let env = addList $ emptyEnv
+
+  let typ = Forall "a" $ Monotype $ FunctionT "xs" listAll (list $ mLen valList |=| IntLit 2 |*| mLen (listVar "xs") |&| mElems valList |=| mElems (listVar "xs"))
+  
+  synthesizeAndPrint "stutter" env typ [] []
+  
+testTake = do
+  let env = 
+            addConstant "dec" (FunctionT "x" intAll (int (valInt |=| intVar "x" |-| IntLit 1))) .
+            -- addConstant "1" (int (valInt |=| IntLit 1)) .
+            -- addConstant "plus" (FunctionT "x" nat (FunctionT "y" nat (int (valInt |=| intVar "x" |+| intVar "y")))) .
+            -- addConstant "minus" (FunctionT "x" nat (FunctionT "y" nat (int (valInt |=| intVar "x" |-| intVar "y")))) .
+            addList $ emptyEnv
+
+  let typ = Forall "a" $ Monotype $ FunctionT "xs" listAll (FunctionT "n" (int $ IntLit 0 |<=| valInt |&| valInt |<=| mLen (listVar "xs")) (list $ mLen valList |=| intVar "n"))
+  
+  let cq = do
+      lhs <- [intVar "x"]
+      op <- [Le, Ge, Neq]
+      rhs <- [IntLit 0]
+      guard $ lhs /= rhs
+      return $ Binary op lhs rhs  
+    
+  synthesizeAndPrint "take" env typ cq []    
+  
+testDrop = do
+  let env = addConstant "dec" (FunctionT "x" intAll (int (valInt |=| intVar "x" |-| IntLit 1))) .
+            addList $ emptyEnv
+
+  let typ = Forall "a" $ Monotype $ FunctionT "xs" listAll (FunctionT "n" (int $ IntLit 0 |<=| valInt |&| valInt |<=| mLen (listVar "xs")) (list $ mLen valList |=| mLen (listVar "xs") |-| intVar "n"))
+  
+  let cq = do
+      lhs <- [intVar "x"]
+      op <- [Le, Ge, Neq]
+      rhs <- [IntLit 0]
+      guard $ lhs /= rhs
+      return $ Binary op lhs rhs  
+    
+  synthesizeAndPrint "drop" env typ cq []  
+  
+testDelete = do
+  let env = addList $ emptyEnv
+
+  let typ = Forall "a" $ Monotype $ FunctionT "x" (vartAll "a") (FunctionT "xs" listAll (list $ mElems valList |=| mElems (listVar "xs") /-/ SetLit (TypeVarT "a") [vartVar "a" "x"]))
+      
+  synthesizeAndPrint "delete" env typ [vartVar "a" "x" |=| vartVar "a" "y"] []  
+  
+testMap = do
+  let env = addList $ emptyEnv
+
+  let typ = (Forall "a" $ Forall "b" $ Monotype $ 
+                                    FunctionT "f" (FunctionT "x" (vartAll "a") (vartAll "b")) 
+                                    (FunctionT "xs" (ScalarT listT [vartAll "a"] ftrue) (ScalarT listT [vartAll "b"] $ mLen valList |=| mLen (listVar "xs"))))
+    
+  synthesizeAndPrint "map" env typ [] []  
+  
+testUseMap = do
+  let env = addPolyConstant "map" (Forall "a" $ Forall "b" $ Monotype $ 
+                                    FunctionT "f" (FunctionT "x" (vartAll "a") (vartAll "b")) 
+                                    (FunctionT "xs" (ScalarT listT [vartAll "a"] ftrue) (ScalarT listT [vartAll "b"] $ mLen valList |=| mLen (listVar "xs")))) .
+            addConstant "abs" (FunctionT "x" intAll (int (valInt |>=| intVar "x" |&| valInt |>=| IntLit 0))) .
+            addConstant "dec" (FunctionT "x" intAll (int (valInt |=| intVar "x" |-| IntLit 1))) .
+            addConstant "inc" (FunctionT "x" intAll (int (valInt |=| intVar "x" |+| IntLit 1))) .                                      
+            addConstant "neg" (FunctionT "x" intAll (int (valInt |=| fneg (intVar "x")))) .            
+            addList $ emptyEnv
+
+  let typ = Monotype $ FunctionT "xs" (natlist ftrue) (poslist $ mLen valList |=| mLen (listVar "xs"))
+    
+  synthesizeAndPrint "useMap" env typ [] []
+  
+testUseFold1 = do
+  let env = addPolyConstant "fold1" (Forall "a" $ Monotype $ 
+                                    FunctionT "f" (FunctionT "x" (vartAll "a") (FunctionT "y" (vartAll "a") (vartAll "a"))) 
+                                    (FunctionT "xs" (ScalarT listT [vartAll "a"] $ mLen valList |>| IntLit 0) (vartAll "a"))) .
+            addConstant "gcd" (FunctionT "x" pos (FunctionT "y" pos pos)) .
+            addList $ emptyEnv
+
+  let typ = Monotype $ FunctionT "xs" (poslist $ mLen valList |>| IntLit 0) nat
+    
+  synthesizeAndPrint "fold" env typ [] []
+  
+  
+{- Sorted lists -}
+
+incListT = DatatypeT "IncList"
+incList = ScalarT incListT [vartAll "a"]
+incListVar = Var incListT
+valIncList = incListVar valueVarName
+
+intInclist = ScalarT incListT [intAll]
+natInclist = ScalarT incListT [nat]
+
+mILen = Measure IntT "len"
+mIElems = Measure (SetT $ TypeVarT "a") "elems"
+
+-- | Add list datatype to the environment
+addIncList = addDatatype "IncList" (Datatype 1 ["Nil", "Cons"] (Just $ mLen)) .
+          addPolyConstant "Nil" (Forall "a" $ Monotype $ incList $ mLen valIncList |=| IntLit 0
+                                                               |&| mElems valIncList  |=| SetLit (TypeVarT "a") []
+                                ) .
+          addPolyConstant "Cons" (Forall "a" $ Monotype $ FunctionT "x" (vartAll "a") 
+                                                         (FunctionT "xs" (ScalarT incListT [vart "a" $ valVart "a" |>=| vartVar "a" "x"] ftrue) 
+                                                         (incList $ mLen valIncList |=| mLen (incListVar "xs") |+| IntLit 1
+                                                                |&| mElems valIncList |=| mElems (incListVar "xs") /+/ SetLit (TypeVarT "a") [vartVar "a" "x"]
+                                                          )))
+
+testMakeIncList = do
+  let env = addConstant "0" (int (valInt |=| IntLit 0)) .
+            -- addConstant "1" (int (valInt |=| IntLit 1)) .
+            addConstant "dec" (FunctionT "x" intAll (int (valInt |=| intVar "x" |-| IntLit 1))) .
+            addConstant "inc" (FunctionT "x" intAll (int (valInt |=| intVar "x" |+| IntLit 1))) .  
+            addIncList $ emptyEnv
+
+  let typ = Monotype $ natInclist $ mIElems valIncList |=| SetLit IntT [IntLit 0, IntLit 1]
+          
+  synthesizeAndPrint "make" env typ [] []                                                          
+  
+testIncListInsert = do
+  let env = addIncList $ emptyEnv
+
+  -- let typ = Forall "a" $ Monotype $ (FunctionT "xs" (incList ftrue) (FunctionT "x" (vartAll "a") (incList $ mIElems valIncList |=| mIElems (incListVar "xs") /+/ SetLit (TypeVarT "a") [vartVar "a" "x"])))
+  let typ = Forall "a" $ Monotype $ (FunctionT "x" (vartAll "a") (FunctionT "xs" (incList ftrue) (incList $ mIElems valIncList |=| mIElems (incListVar "xs") /+/ SetLit (TypeVarT "a") [vartVar "a" "x"])))
+          
+  let cq = do
+        op <- [Ge, Le, Neq]
+        return $ Binary op (vartVar "a" "x") (vartVar "a" "y")
+
+  synthesizeAndPrint "insert" env typ cq []
+  
+testIncListMerge = do
+  let env = addPolyConstant "insert" (Forall "a" $ Monotype $ (
+                                      FunctionT "xs" (incList ftrue) 
+                                      (FunctionT "x" (vartAll "a") 
+                                      (incList $ mIElems valIncList |=| mIElems (incListVar "xs") /+/ SetLit (TypeVarT "a") [vartVar "a" "x"])))) .
+            addIncList $ emptyEnv
+
+  let typ = Forall "a" $ Monotype $ (FunctionT "xs" (incList ftrue) (FunctionT "ys" (incList ftrue) (incList $ mIElems valIncList |=| mIElems (incListVar "xs") /+/ mIElems (incListVar "ys"))))
+          
+  let cq = do
+        op <- [Ge]
+        return $ Binary op (intVar "x") (intVar "y")
+
+  synthesizeAndPrint "merge" env typ cq []                                                          
+  
+    
+{- Tree programs -}
+
+treeT = DatatypeT "tree"
+tree = ScalarT treeT [vartAll "a"]
+treeAll = tree ftrue
+treeVar = Var treeT
+valTree = treeVar valueVarName
+
+mSize = Measure IntT "size"
+mTElems = Measure (SetT (TypeVarT "a")) "telems"
+
+-- | Add tree datatype to the environment
+addTree = addDatatype "tree" (Datatype 1 ["Empty", "Node"] (Just mSize)) .
+          addPolyConstant "Empty" (Forall "a" $ Monotype $ tree $  
+            mSize valTree  |=| IntLit 0
+            -- |&| (mTElems valTree |=| SetLit (TypeVarT "a") [])
+            ) .
+          addPolyConstant "Node" (Forall "a" $ Monotype $ FunctionT "x" (vartAll "a") (FunctionT "l" treeAll (FunctionT "r" treeAll (tree $  
+            mSize valTree |=| mSize (treeVar "l") |+| mSize (treeVar "r") |+| IntLit 1
+            -- |&| mTElems valTree |=| mTElems (treeVar "l") /+/ mTElems (treeVar "r") /+/ SetLit (TypeVarT "a") [vartVar "a" "x"]
+            ))))            
+            
+testRoot = do
+  let env = addTree $ emptyEnv
+  let typ = Forall "a" $ Monotype $ FunctionT "t" (tree $ mSize valTree |>| IntLit 0) (vartAll "a") -- $ valVart "a" `fin` mTElems (treeVar "t"))
+  
+  synthesizeAndPrint "root" env typ [] []
+            
+              
+-- testTreeGen = do
+  -- let env = addConstant "0" (int (valInt |=| IntLit 0)) .
+            -- addConstant "1" (int (valInt |=| IntLit 0)) .
+            -- addConstant "dec" (FunctionT "x" intAll (int (valInt |=| intVar "x" |-| IntLit 1))) .
+            -- addTree $ emptyEnv
+
+  -- let typ = Monotype $ FunctionT "n" nat (tree $ Measure IntT "size" valTree |=| intVar "n")
+  
+  -- let cq = do
+      -- op <- [Eq]      
+      -- return $ Binary op (intVar "x") (intVar "y")
+  
+  -- synthesizeAndPrint env typ cq []
+  
+testTreeSize = do
+  let env = addConstant "0" (int (valInt |=| IntLit 0)) .
+            addConstant "1" (int (valInt |=| IntLit 0)) .
+            -- addConstant "dec" (FunctionT "x" intAll (int (valInt |=| intVar "x" |-| IntLit 1))) .
+            -- addConstant "inc" (FunctionT "x" intAll (int (valInt |=| intVar "x" |+| IntLit 1))) .  
+            addConstant "plus" (FunctionT "x" intAll (FunctionT "y" intAll (int (valInt |=| intVar "x" |+| intVar "y")))) .
+            -- addConstant "minus" (FunctionT "x" nat (FunctionT "y" nat (int (valInt |=| intVar "x" |-| intVar "y")))) .            
+            addTree $ emptyEnv
+
+  let typ = Forall "a" $ Monotype $ FunctionT "t" treeAll (int $ valInt |=| mSize (treeVar "t"))
+
+  synthesizeAndPrint "size" env typ [] []
+            
+-- testFlatten = do
+  -- -- let env = addConstant "append" (FunctionT "xs" listAll (FunctionT "ys" listAll (list $ mElems valList |=| mElems (listVar "xs") /+/ mElems (listVar "ys")))) .
+            -- -- addList $ addTree $ emptyEnv
+
+  -- -- let typ = Monotype $ FunctionT "t" treeAll (list $ mElems valList |=| Measure SetT "telems" (treeVar "t"))
+  
+  -- let env = addConstant "append" (FunctionT "xs" listAll (FunctionT "ys" listAll (list $ mLen valList |=| mLen (listVar "xs") |+| mLen (listVar "ys")))) .
+            -- addList $ addTree $ emptyEnv
+
+  -- let typ = Monotype $ FunctionT "t" treeAll (list $ mLen valList |=| Measure IntT "size" (treeVar "t"))
+    
+  -- synthesizeAndPrint env typ [] []
+            
+  
+    
+main = do
+  -- -- Integer programs
+  -- -- testApp
+  -- -- testApp2  
+  -- -- testLambda
+  -- testMax2  
+  -- testMax3
+  -- -- testMax4
+  -- testAbs  
+  -- testAddition
+  -- -- testMult
+  -- -- Polymorphic programs
+  -- -- testId
+  -- -- testConst
+  -- -- testCompose  
+  -- -- testPolymorphic
+  -- -- List programs
+  -- testHead
+  -- testReplicate
+  -- testLength
+  -- testAppend
+  -- testStutter
+  -- testTake
+  -- testDrop
+  -- testDelete
+  -- testMap
+  -- testUseMap
+  -- testUseFold1
+  -- testMakeIncList
+  testIncListInsert
+  -- testIncListMerge
+  -- -- Tree programs
+  -- testRoot
+  -- testTreeGen
+  -- testTreeSize
+  -- testFlatten