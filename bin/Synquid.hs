--- conflicted
+++ resolved
@@ -26,10 +26,7 @@
 import qualified Data.Map as Map
 import           Data.Map.Ordered (OMap)
 import qualified Data.Map.Ordered as OMap
-<<<<<<< HEAD
 import           Data.Maybe (isJust)
-=======
->>>>>>> ebb88fc1
 import           Data.Set (Set)
 import qualified Data.Set as Set
 import           Control.Lens ((.~), (^.), (%~), (&), (%=), _last, _Just)
@@ -349,16 +346,8 @@
       -- we collect all res constraints into our state and solve these constraints
       -- at the very end.
 
-      -- TODO: This is awful for performance. Right now we check all created resource constraints
-      -- for each function as type-check it. This is good for errors, bad for performance.
-      -- We should try to not do resource checking until the very end
-
       -- We first modify our persistent typing state to add the inferred potl vars of this goal
-<<<<<<< HEAD
       _Just . inferredRVars %= \x -> OMap.unionWithL (\_ -> const) x (OMap.fromList [(p, Nothing) | (p, _) <- gInferredPotlVars goal])
-=======
-      _Just . inferredRVars %= \x -> OMap.unionWithL (\_ -> const) x (OMap.fromList [(p, Nothing) | p <- gInferredPotlVars goal])
->>>>>>> ebb88fc1
 
       -- We first get our persistent typing state and pass it through
       mpts <- get
