--- conflicted
+++ resolved
@@ -15,11 +15,8 @@
 import Synquid.Synthesis.Util
 import Synquid.HtmlOutput
 import Synquid.Solver.Types
-<<<<<<< HEAD
-=======
 import Synquid.Solver.CEGIS (initCEGISState)
 import Synquid.Z3 (z3LitToInt)
->>>>>>> 31db3b5f
 
 import           Control.Monad
 import           Control.Monad.State hiding (fix)
