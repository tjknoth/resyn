module Main where

import Synquid.Logic
import Synquid.Solver
import Synquid.SMTSolver
import Synquid.Program
import Synquid.Pretty
import Synquid.Explorer
import Synquid.Synthesizer
import Synquid.Parser
import Synquid.Resolver

import Data.List
import Data.Maybe
import qualified Data.Set as Set
import Data.Set (Set)
import qualified Data.Map as Map
import Data.Map (Map, (!))
import Control.Monad

import Test.HUnit

main = runTestTT allTests

<<<<<<< HEAD
allTests = TestList [integerTests, listTests, incListTests, parserTests, resolverTests]
=======
allTests = TestList [integerTests, listTests, incListTests, treeTests]
>>>>>>> 68cfa9b7

integerTests = TestLabel "Integer" $ TestList [
    TestCase testApp
  , TestCase testAppMany
  , TestCase testMax2
  , TestCase testMax3
  , TestCase testMax4
  , TestCase testAbs
  , TestCase testAddition
  ]

listTests = TestLabel "List" $ TestList [
    TestCase testHead
  , TestCase testNull  
  , TestCase testReplicate  
  , TestCase testLength
  , TestCase testAppend
  , TestCase testStutter
  , TestCase testTake
  , TestCase testDrop
  , TestCase testDelete
  , TestCase testMap
  , TestCase testUseMap
  , TestCase testUseFold1
  ]
  
incListTests = TestLabel "IncList" $ TestList [
    TestCase testMakeIncList
  , TestCase testIncListInsert 
  , TestCase testIncListMerge 
  ]
  
treeTests = TestLabel "Tree" $ TestList [
    TestCase testTreeRoot
  , TestCase testTreeSize
  , TestCase testTreeFlatten
  ]  
  
parserTests = TestLabel "Parser" $ TestList [testParseRefinement, testParseFunctionType, testParseTerm, testParseScalarType]
resolverTests = TestLabel "Resolver" $ TestList [testResolveTypeSkeleton]

-- | Parameters for AST exploration
defaultExplorerParams = ExplorerParams {
  _eGuessDepth = 3,
  _scrutineeDepth = 0,
  _matchDepth = 1,
  _condDepth = 1,
  _combineSymbols = PickDepthFirst,
  _fixStrategy = FirstArgument,
  _polyRecursion = True,
  _incrementalSolving = True,
  _consistencyChecking = False,
  _condQualsGen = undefined,
  _typeQualsGen = undefined,
  _context = id
}

-- | Parameters for constraint solving
defaultSolverParams = SolverParams {
  pruneQuals = True,
  optimalValuationsStrategy = MarcoValuations,    
  semanticPrune = True,
  agressivePrune = True,
  candidatePickStrategy = InitializedWeakCandidate,
  constraintPickStrategy = SmallSpaceConstraint,
  candDoc = const empty
  }

testSynthesizeSuccess explorerParams solverParams env typ cquals tquals = do
  mProg <- synthesize (Goal "test" env typ explorerParams) solverParams cquals tquals
  assertBool "Synthesis failed" $ isJust mProg  
  
{- Testing Synthesis of Integer Programs -}

inequalities = do
  op <- [Ge, Le, Neq]
  return $ Binary op (intVar "x") (intVar "y")
  
inequalities0 = do
  op <- [Ge, Le, Neq]
  return $ Binary op (intVar "x") (IntLit 0)

-- | Single application  
testApp = let 
    env = addVariable "a" intAll .
          addVariable "b" intAll .
          addConstant "dec" (FunctionT "x" intAll (int (valInt |=| intVar "x" |-| IntLit 1))) .
          addConstant "inc" (FunctionT "x" intAll (int (valInt |=| intVar "x" |+| IntLit 1))) .
          id $ emptyEnv
    typ = Monotype $ int (valInt |>| intVar "b")
  in testSynthesizeSuccess defaultExplorerParams defaultSolverParams env typ [] []  
  
-- | Multiple applications  
testAppMany = let 
    env = addVariable "a" nat .
          addConstant "dec" (FunctionT "x" nat (int (valInt |=| intVar "x" |-| IntLit 1))) .
          addConstant "inc" (FunctionT "x" nat (int (valInt |=| intVar "x" |+| IntLit 1))) .
          id $ emptyEnv
    typ = Monotype $ int (valInt |=| intVar "a" |+| IntLit 5)
  in testSynthesizeSuccess (defaultExplorerParams { _eGuessDepth = 5 }) defaultSolverParams env typ [] []  
  
-- | Maximum of 2 integers  
testMax2 = let
  env = emptyEnv
  typ = Monotype $ FunctionT "x" intAll $ FunctionT "y" intAll $ int (valInt |>=| intVar "x" |&| valInt |>=| intVar "y")  
  in testSynthesizeSuccess defaultExplorerParams defaultSolverParams env typ inequalities []  
  
-- | Maximum of 3 integers
testMax3 = let
  env = emptyEnv
  typ = Monotype $ FunctionT "x" intAll $ FunctionT "y" intAll $ FunctionT "z" intAll $ int (valInt |>=| intVar "x" |&| valInt |>=| intVar "y" |&| valInt |>=| intVar "z")  
  in testSynthesizeSuccess (defaultExplorerParams {_condDepth = 2}) defaultSolverParams env typ inequalities []      
  
-- | Maximum of 4 integers  
testMax4 = let
  env = emptyEnv
  typ = Monotype $ FunctionT "w" intAll $ FunctionT "x" intAll $ FunctionT "y" intAll $ FunctionT "z" intAll $ 
                int (valInt |>=| intVar "w" |&| valInt |>=| intVar "x" |&| valInt |>=| intVar "y" |&| valInt |>=| intVar "z")  
  in testSynthesizeSuccess (defaultExplorerParams {_condDepth = 3}) defaultSolverParams env typ inequalities []
  
-- | Absolute value
testAbs = let
  env = addConstant "0" (int (valInt |=| IntLit 0)) .
        addConstant "neg" (FunctionT "x" intAll (int (valInt |=| fneg (intVar "x")))) .
        id $ emptyEnv
  typ = Monotype $ FunctionT "x" intAll $ int ((valInt |=| intVar "x" ||| valInt |=| fneg (intVar "x")) |&| valInt |>=| IntLit 0)
  in testSynthesizeSuccess defaultExplorerParams defaultSolverParams env typ inequalities []    

-- | Addition  
testAddition = let
  env = addConstant "0" (int (valInt |=| IntLit 0)) .
        addConstant "dec" (FunctionT "x" nat (int (valInt |=| intVar "x" |-| IntLit 1))) .
        addConstant "inc" (FunctionT "x" nat (int (valInt |=| intVar "x" |+| IntLit 1))) .
        id $ emptyEnv
  typ = Monotype $ FunctionT "y" nat $ FunctionT "z" nat $ int (valInt |=| intVar "y" |+| intVar "z")  
  in testSynthesizeSuccess defaultExplorerParams defaultSolverParams env typ inequalities []
  
{- Testing Synthesis of List Programs -}

listT = DatatypeT "List"
list = ScalarT listT [vartAll "a"]
listAll = list ftrue
listVar = Var (toSort listT)
valList = listVar valueVarName

intlist = ScalarT listT [intAll]
natlist = ScalarT listT [nat]
poslist = ScalarT listT [pos]

mLen = Measure IntS "len"
mElems = Measure (SetS (UninterpretedS "a")) "elems"

-- | Add list datatype to the environment
addList = addDatatype "List" (Datatype 1 ["Nil", "Cons"] (Just $ mLen)) .
          addPolyConstant "Nil" (Forall "a" $ Monotype $ list $ mLen valList |=| IntLit 0
                                                            |&| mElems valList  |=| SetLit (UninterpretedS "a") []
                                ) .
          addPolyConstant "Cons" (Forall "a" $ Monotype $ FunctionT "x" (vartAll "a") (FunctionT "xs" listAll (list $ mLen valList |=| mLen (listVar "xs") |+| IntLit 1
                                                                                                                     |&| mLen valList |>| IntLit 0
                                                                                                                     |&| mElems valList |=| mElems (listVar "xs") /+/ SetLit (UninterpretedS "a") [vartVar "a" "x"]
                                                                                   )))
                                                                                   
polyEq = [vartVar "a" "x" |=| vartVar "a" "y"]
                                                                                                                                                                      
testHead = let
  env = addList $ emptyEnv
  typ = Forall "a" $ Monotype $ FunctionT "xs" (list $ mLen valList |>| IntLit 0) (vart "a" $ valVart "a" `fin` mElems (listVar "xs"))
  in testSynthesizeSuccess defaultExplorerParams defaultSolverParams env typ [] []
  
testNull = let
  env = addConstant "true" (bool valBool) .
        addConstant "false" (bool (fnot valBool)) .
        addList $ emptyEnv
  typ = Forall "a" $ Monotype $ FunctionT "xs" (listAll) (bool $ valBool |=| (mLen (listVar "xs") |=| IntLit 0))
  in testSynthesizeSuccess defaultExplorerParams defaultSolverParams env typ [] []
  
testReplicate = let
  env = addConstant "0" (int (valInt |=| IntLit 0)) .
        addConstant "dec" (FunctionT "x" intAll (int (valInt |=| intVar "x" |-| IntLit 1))) .
        addConstant "inc" (FunctionT "x" intAll (int (valInt |=| intVar "x" |+| IntLit 1))) .            
        addList $ emptyEnv
  typ = Forall "a" $ Monotype $ FunctionT "n" nat (FunctionT "y" (vartAll "a") (ScalarT listT [vartAll "a"] $ mLen valList |=| intVar "n"))          
  in testSynthesizeSuccess defaultExplorerParams defaultSolverParams env typ inequalities []    
  
testLength = let
  env = addConstant "0" (int (valInt |=| IntLit 0)) .
        addConstant "dec" (FunctionT "x" intAll (int (valInt |=| intVar "x" |-| IntLit 1))) .
        addConstant "inc" (FunctionT "x" intAll (int (valInt |=| intVar "x" |+| IntLit 1))) .  
        addList $ emptyEnv
  typ = Forall "a" $ Monotype $ FunctionT "l" listAll (int $ valInt |=| mLen (listVar "l"))
  in testSynthesizeSuccess defaultExplorerParams defaultSolverParams env typ [] []    
  
testAppend = let
  env = addList $ emptyEnv
  typ = Forall "a" $ Monotype $ FunctionT "xs" listAll (FunctionT "ys" listAll (list $ mLen valList |=| mLen (listVar "xs") |+| mLen (listVar "ys")))
  in testSynthesizeSuccess defaultExplorerParams defaultSolverParams env typ [] []
  
testStutter = let
  env = addList $ emptyEnv
  typ = Forall "a" $ Monotype $ FunctionT "xs" listAll (list $ mLen valList |=| IntLit 2 |*| mLen (listVar "xs") |&| mElems valList |=| mElems (listVar "xs"))
  in testSynthesizeSuccess defaultExplorerParams defaultSolverParams env typ [] []
  
testTake = let
  env = addConstant "0" (int (valInt |=| IntLit 0)) .
        addConstant "dec" (FunctionT "x" intAll (int (valInt |=| intVar "x" |-| IntLit 1))) .
        addConstant "inc" (FunctionT "x" intAll (int (valInt |=| intVar "x" |+| IntLit 1))) .  
        addList $ emptyEnv
  typ = Forall "a" $ Monotype $ FunctionT "xs" listAll (FunctionT "n" (int $ IntLit 0 |<=| valInt |&| valInt |<=| mLen (listVar "xs")) (list $ mLen valList |=| intVar "n"))  
  in testSynthesizeSuccess defaultExplorerParams defaultSolverParams env typ inequalities []  
  
testDrop = let
  env = addConstant "0" (int (valInt |=| IntLit 0)) .
        addConstant "dec" (FunctionT "x" intAll (int (valInt |=| intVar "x" |-| IntLit 1))) .
        addConstant "inc" (FunctionT "x" intAll (int (valInt |=| intVar "x" |+| IntLit 1))) .  
        addList $ emptyEnv
  typ = Forall "a" $ Monotype $ FunctionT "xs" listAll (FunctionT "n" (int $ IntLit 0 |<=| valInt |&| valInt |<=| mLen (listVar "xs")) (list $ mLen valList |=| mLen (listVar "xs") |-| intVar "n"))
  in testSynthesizeSuccess defaultExplorerParams defaultSolverParams env typ inequalities []  
  
testDelete = let
  env = addList $ emptyEnv
  typ = Forall "a" $ Monotype $ FunctionT "x" (vartAll "a") (FunctionT "xs" listAll (list $ mElems valList |=| mElems (listVar "xs") /-/ SetLit (UninterpretedS "a") [vartVar "a" "x"]))
  in testSynthesizeSuccess defaultExplorerParams defaultSolverParams env typ polyEq []      
  
testMap = let
  env = addList $ emptyEnv
  typ = (Forall "a" $ Forall "b" $ Monotype $ 
                                    FunctionT "f" (FunctionT "x" (vartAll "a") (vartAll "b")) 
                                    (FunctionT "xs" (ScalarT listT [vartAll "a"] ftrue) (ScalarT listT [vartAll "b"] $ mLen valList |=| mLen (listVar "xs"))))
  in testSynthesizeSuccess defaultExplorerParams defaultSolverParams env typ [] []
  
testUseMap = let
  env = addPolyConstant "map" (Forall "a" $ Forall "b" $ Monotype $ 
                                    FunctionT "f" (FunctionT "x" (vartAll "a") (vartAll "b")) 
                                    (FunctionT "xs" (ScalarT listT [vartAll "a"] ftrue) (ScalarT listT [vartAll "b"] $ mLen valList |=| mLen (listVar "xs")))) .
        addConstant "neg" (FunctionT "x" intAll (int (valInt |=| fneg (intVar "x")))) .            
        addList $ emptyEnv
  typ = Monotype $ FunctionT "xs" (intlist ftrue) (natlist $ mLen valList |=| mLen (listVar "xs"))
  in testSynthesizeSuccess defaultExplorerParams defaultSolverParams env typ inequalities0 []  
  
testUseFold1 = let
  env = addPolyConstant "fold1" (Forall "a" $ Monotype $ 
                                    FunctionT "f" (FunctionT "x" (vartAll "a") (FunctionT "y" (vartAll "a") (vartAll "a"))) 
                                    (FunctionT "xs" (ScalarT listT [vartAll "a"] $ mLen valList |>| IntLit 0) (vartAll "a"))) .
        addConstant "gcd" (FunctionT "x" pos (FunctionT "y" pos pos)) .
        addList $ emptyEnv
  typ = Monotype $ FunctionT "xs" (poslist $ mLen valList |>| IntLit 0) nat    
  in testSynthesizeSuccess defaultExplorerParams defaultSolverParams env typ [] []
  
  
{- Testing Synthesis of Sorted List Programs -}

incListT = DatatypeT "IncList"
incList = ScalarT incListT [vartAll "a"]
incListVar = Var (toSort incListT)
valIncList = incListVar valueVarName

intInclist = ScalarT incListT [intAll]
natInclist = ScalarT incListT [nat]

mILen = Measure IntS "len"
mIElems = Measure (SetS $ UninterpretedS "a") "elems"

polyInequalities = do
        op <- [Ge, Le, Neq]
        return $ Binary op (vartVar "a" "x") (vartVar "a" "y")

-- | Add list datatype to the environment
addIncList = addDatatype "IncList" (Datatype 1 ["Nil", "Cons"] (Just $ mLen)) .
          addPolyConstant "Nil" (Forall "a" $ Monotype $ incList $ mLen valIncList |=| IntLit 0
                                                               |&| mIElems valIncList  |=| SetLit (UninterpretedS "a") []
                                ) .
          addPolyConstant "Cons" (Forall "a" $ Monotype $ FunctionT "x" (vartAll "a") 
                                                         (FunctionT "xs" (ScalarT incListT [vart "a" $ valVart "a" |>=| vartVar "a" "x"] ftrue) 
                                                         (incList $ mLen valIncList |=| mLen (incListVar "xs") |+| IntLit 1
                                                                |&| mIElems valIncList |=| mIElems (incListVar "xs") /+/ SetLit (UninterpretedS "a") [vartVar "a" "x"]
                                                          )))

testMakeIncList = let
  env = addConstant "0" (int (valInt |=| IntLit 0)) .
        addConstant "dec" (FunctionT "x" intAll (int (valInt |=| intVar "x" |-| IntLit 1))) .
        addConstant "inc" (FunctionT "x" intAll (int (valInt |=| intVar "x" |+| IntLit 1))) .  
        addIncList $ emptyEnv
  typ = Monotype $ natInclist $ mIElems valIncList |=| SetLit IntS [IntLit 0, IntLit 1]
  in testSynthesizeSuccess defaultExplorerParams defaultSolverParams env typ [] []
  
testIncListInsert = let
  env = addIncList $ emptyEnv
  typ = Forall "a" $ Monotype $ (FunctionT "x" (vartAll "a") (FunctionT "xs" (incList ftrue) (incList $ mIElems valIncList |=| mIElems (incListVar "xs") /+/ SetLit (UninterpretedS "a") [vartVar "a" "x"])))
  in testSynthesizeSuccess (defaultExplorerParams {_eGuessDepth = 2}) defaultSolverParams env typ polyInequalities []          
  
testIncListMerge = let
  env = addPolyConstant "insert" (Forall "a" $ Monotype $ (FunctionT "x" (vartAll "a") (FunctionT "xs" (incList ftrue) (incList $ mIElems valIncList |=| mIElems (incListVar "xs") /+/ SetLit (UninterpretedS "a") [vartVar "a" "x"])))) .
        addIncList $ emptyEnv
  typ = Forall "a" $ Monotype $ (FunctionT "xs" (incList ftrue) (FunctionT "ys" (incList ftrue) (incList $ mIElems valIncList |=| mIElems (incListVar "xs") /+/ mIElems (incListVar "ys"))))
<<<<<<< HEAD
  in testSynthesizeSuccess (defaultExplorerParams {_eGuessDepth = 2}) defaultSolverParams env typ polyInequalities []          
  
-- | Create `Test`s from a parser function and test-cases consisting of an input string and the expected parsed AST.
createParserTestList :: (Show a, Eq a) => Parser a -> [(String, a)] -> Test
createParserTestList parser testCases = TestList $ map createTestCase testCases
  where createTestCase (inputStr, parsedAst) = TestCase $ assertEqual inputStr (Right parsedAst) $ parse parser inputStr

testParseScalarType = createParserTestList parseScalarType [
  ("Int", ScalarT IntT [] $ ftrue),
  ("List", ScalarT (DatatypeT "List") [] $ ftrue),
  ("DaT_aType9 (a) ({b | 10 > 1})",
    ScalarT (DatatypeT "DaT_aType9") [ScalarT (TypeVarT "a") [] ftrue, ScalarT (TypeVarT "b") [] $ IntLit 10 |>| IntLit 1] ftrue),
  ("{List | True}", ScalarT (DatatypeT "List") [] $ ftrue)]

testParseFunctionType = createParserTestList parseFunctionType [
  ("  a : Int -> Int", FunctionT "a" intAll intAll),
  ("___:Int-> (b:{ Bool|  10 > 0}->Int)",
    FunctionT "___" intAll (FunctionT "b" (ScalarT BoolT [] $ IntLit 10 |>| IntLit 0) intAll)),
  ("  abc0e93__3_0 : {Int | True} -> (  b:Bool->Int)",
    FunctionT "abc0e93__3_0" (ScalarT IntT [] $ BoolLit True) (FunctionT "b" boolAll intAll))]

testParseRefinement = createParserTestList parseFormula testCases
  where
    int = IntLit
    testCases = [
      ("1 + 1", (int 1) |+| (int 1)),
      ("!(-1)", fnot $ fneg $ int 1),
      ("-(!(!1))", fneg $ fnot $ fnot $ int 1),
      ("1 || 10", (int 1) ||| (int 10)),
      ("False && (10)", (ffalse) |&| (int 10)),
      ("(1 + 1) - (4 + 8)", (int 1 |+| int 1) |-| (int 4 |+| int 8)),
      ("(1 + 4 * 3 - 2) * 3 - (2 * 4)", (int 1 |+| (int 4 |*| int 3) |-| int 2) |*| int 3 |-| (int 2 |*| int 4)),
      ("(1 * 9 + 8 - 7 /* 3 <= 3 && 1)", ((((int 1 |*| int 9) |+| int 8 |-| int 7 /*/ int 3) |<=| int 3) |&| int 1)),
      ("8 => 3", (int 8 |=>| int 3)),
      ("True || False => (False && False <=> False)", (ftrue ||| ffalse |=>| ((ffalse |&| ffalse) |<=>| ffalse)))]

testParseTerm = createParserTestList parseTerm [
  ("1", IntLit 1),
  ("123005", IntLit 123005),
  ("True", BoolLit True),
  ("False", BoolLit False),
  ("foobar", Var UnknownS "foobar"),
  ("[    1,   a, 4 ,  True ]", SetLit UnknownS [IntLit 1, Var UnknownS "a", IntLit 4, BoolLit True]),
  ("[falseEE]", SetLit UnknownS [Var UnknownS "falseEE"]),
  ("len(tail(list))", Measure UnknownS "len" $ Measure UnknownS "tail" $ Var UnknownS "list"),
  ("foo (1 + 3)", Measure UnknownS "foo" $ IntLit 1 |+| IntLit 3)]

testResolveTypeSkeleton = TestList $ map createTestCase [
  (emptyEnv, "(e:Int -> {Int | _v > e})", FunctionT "e" intAll $ ScalarT IntT [] $ intVar "_v" |>| intVar "e"),
  (emptyEnv, "{Int | [_v] /<= [1, 2, 3]}",
    ScalarT IntT [] $ SetLit IntS [intVar "_v"] /<=/ SetLit IntS [IntLit 1, IntLit 2, IntLit 3]),
  (emptyEnv, "(num1:Int -> (num2:Int -> {Int | _v == num1 + num2}))",
    FunctionT "num1" intAll $ FunctionT "num2" intAll $
      ScalarT IntT [] $ intVar "_v" |=| intVar "num1" |+| intVar "num2"),
  (emptyEnv {_measures = Map.fromList [("bar", (IntS, SetS IntS)), ("foo", (SetS IntS, BoolS))]},
    "{Int | foo(bar(1))}",
    ScalarT IntT [] $ Measure BoolS "foo" $ Measure (SetS IntS) "bar" $ IntLit 1)]
  where
    createTestCase (env, inputStr, resolvedAst) = TestCase $ assertEqual inputStr (Right resolvedAst) $
      parse parseType inputStr >>= resolveTypeSkeleton env

=======
  in testSynthesizeSuccess (defaultExplorerParams {_eGuessDepth = 2}) defaultSolverParams env typ polyInequalities []
  
{- Testing Synthesis of Tree Programs -}

treeT = DatatypeT "tree"
tree = ScalarT treeT [vartAll "a"]
treeAll = tree ftrue
treeVar = Var (toSort treeT)
valTree = treeVar valueVarName

mSize = Measure IntS "size"
mTElems = Measure (SetS (UninterpretedS "a")) "telems"

-- | Add tree datatype to the environment
addTree = addDatatype "tree" (Datatype 1 ["Empty", "Node"] (Just mSize)) .
          addPolyConstant "Empty" (Forall "a" $ Monotype $ tree $  
            mSize valTree  |=| IntLit 0
            -- |&| (mTElems valTree |=| SetLit (TypeVarT "a") [])
            ) .
          addPolyConstant "Node" (Forall "a" $ Monotype $ FunctionT "x" (vartAll "a") (FunctionT "l" treeAll (FunctionT "r" treeAll (tree $  
            mSize valTree |=| mSize (treeVar "l") |+| mSize (treeVar "r") |+| IntLit 1
            |&| mSize (treeVar "l") |>=| IntLit 0 |&| mSize (treeVar "r") |>=| IntLit 0
            -- |&| mTElems valTree |=| mTElems (treeVar "l") /+/ mTElems (treeVar "r") /+/ SetLit (TypeVarT "a") [vartVar "a" "x"]
            ))))            
  
testTreeRoot = let
  env = addTree $ emptyEnv
  typ = Forall "a" $ Monotype $ FunctionT "t" (tree $ mSize valTree |>| IntLit 0) (vartAll "a") -- $ valVart "a" `fin` mTElems (treeVar "t"))  
  in testSynthesizeSuccess defaultExplorerParams defaultSolverParams env typ [] []          
            
              
testTreeSize = let
  env = addConstant "0" (int (valInt |=| IntLit 0)) .
        addConstant "inc" (FunctionT "x" intAll (int (valInt |=| intVar "x" |+| IntLit 1))) .  
        addConstant "plus" (FunctionT "x" intAll (FunctionT "y" intAll (int (valInt |=| intVar "x" |+| intVar "y")))) .
        addTree $ emptyEnv
  typ = Forall "a" $ Monotype $ FunctionT "t" treeAll (int $ valInt |=| mSize (treeVar "t"))
  in testSynthesizeSuccess defaultExplorerParams defaultSolverParams env typ [] []
            
testTreeFlatten = let
  env = addPolyConstant "append" (Forall "a" $ Monotype $ FunctionT "xs" listAll (FunctionT "ys" listAll (list $ mLen valList |=| mLen (listVar "xs") |+| mLen (listVar "ys")))) .
        addList $ addTree $ emptyEnv
  typ = Forall "a" $ Monotype $ FunctionT "t" treeAll (list $ mLen valList |=| mSize (treeVar "t"))
  in testSynthesizeSuccess defaultExplorerParams defaultSolverParams env typ [] []  
  
>>>>>>> 68cfa9b7
<|MERGE_RESOLUTION|>--- conflicted
+++ resolved
@@ -1,432 +1,422 @@
-module Main where
-
-import Synquid.Logic
-import Synquid.Solver
-import Synquid.SMTSolver
-import Synquid.Program
-import Synquid.Pretty
-import Synquid.Explorer
-import Synquid.Synthesizer
-import Synquid.Parser
-import Synquid.Resolver
-
-import Data.List
-import Data.Maybe
-import qualified Data.Set as Set
-import Data.Set (Set)
-import qualified Data.Map as Map
-import Data.Map (Map, (!))
-import Control.Monad
-
-import Test.HUnit
-
-main = runTestTT allTests
-
-<<<<<<< HEAD
-allTests = TestList [integerTests, listTests, incListTests, parserTests, resolverTests]
-=======
-allTests = TestList [integerTests, listTests, incListTests, treeTests]
->>>>>>> 68cfa9b7
-
-integerTests = TestLabel "Integer" $ TestList [
-    TestCase testApp
-  , TestCase testAppMany
-  , TestCase testMax2
-  , TestCase testMax3
-  , TestCase testMax4
-  , TestCase testAbs
-  , TestCase testAddition
-  ]
-
-listTests = TestLabel "List" $ TestList [
-    TestCase testHead
-  , TestCase testNull  
-  , TestCase testReplicate  
-  , TestCase testLength
-  , TestCase testAppend
-  , TestCase testStutter
-  , TestCase testTake
-  , TestCase testDrop
-  , TestCase testDelete
-  , TestCase testMap
-  , TestCase testUseMap
-  , TestCase testUseFold1
-  ]
-  
-incListTests = TestLabel "IncList" $ TestList [
-    TestCase testMakeIncList
-  , TestCase testIncListInsert 
-  , TestCase testIncListMerge 
-  ]
-  
-treeTests = TestLabel "Tree" $ TestList [
-    TestCase testTreeRoot
-  , TestCase testTreeSize
-  , TestCase testTreeFlatten
-  ]  
-  
-parserTests = TestLabel "Parser" $ TestList [testParseRefinement, testParseFunctionType, testParseTerm, testParseScalarType]
-resolverTests = TestLabel "Resolver" $ TestList [testResolveTypeSkeleton]
-
--- | Parameters for AST exploration
-defaultExplorerParams = ExplorerParams {
-  _eGuessDepth = 3,
-  _scrutineeDepth = 0,
-  _matchDepth = 1,
-  _condDepth = 1,
-  _combineSymbols = PickDepthFirst,
-  _fixStrategy = FirstArgument,
-  _polyRecursion = True,
-  _incrementalSolving = True,
-  _consistencyChecking = False,
-  _condQualsGen = undefined,
-  _typeQualsGen = undefined,
-  _context = id
-}
-
--- | Parameters for constraint solving
-defaultSolverParams = SolverParams {
-  pruneQuals = True,
-  optimalValuationsStrategy = MarcoValuations,    
-  semanticPrune = True,
-  agressivePrune = True,
-  candidatePickStrategy = InitializedWeakCandidate,
-  constraintPickStrategy = SmallSpaceConstraint,
-  candDoc = const empty
-  }
-
-testSynthesizeSuccess explorerParams solverParams env typ cquals tquals = do
-  mProg <- synthesize (Goal "test" env typ explorerParams) solverParams cquals tquals
-  assertBool "Synthesis failed" $ isJust mProg  
-  
-{- Testing Synthesis of Integer Programs -}
-
-inequalities = do
-  op <- [Ge, Le, Neq]
-  return $ Binary op (intVar "x") (intVar "y")
-  
-inequalities0 = do
-  op <- [Ge, Le, Neq]
-  return $ Binary op (intVar "x") (IntLit 0)
-
--- | Single application  
-testApp = let 
-    env = addVariable "a" intAll .
-          addVariable "b" intAll .
-          addConstant "dec" (FunctionT "x" intAll (int (valInt |=| intVar "x" |-| IntLit 1))) .
-          addConstant "inc" (FunctionT "x" intAll (int (valInt |=| intVar "x" |+| IntLit 1))) .
-          id $ emptyEnv
-    typ = Monotype $ int (valInt |>| intVar "b")
-  in testSynthesizeSuccess defaultExplorerParams defaultSolverParams env typ [] []  
-  
--- | Multiple applications  
-testAppMany = let 
-    env = addVariable "a" nat .
-          addConstant "dec" (FunctionT "x" nat (int (valInt |=| intVar "x" |-| IntLit 1))) .
-          addConstant "inc" (FunctionT "x" nat (int (valInt |=| intVar "x" |+| IntLit 1))) .
-          id $ emptyEnv
-    typ = Monotype $ int (valInt |=| intVar "a" |+| IntLit 5)
-  in testSynthesizeSuccess (defaultExplorerParams { _eGuessDepth = 5 }) defaultSolverParams env typ [] []  
-  
--- | Maximum of 2 integers  
-testMax2 = let
-  env = emptyEnv
-  typ = Monotype $ FunctionT "x" intAll $ FunctionT "y" intAll $ int (valInt |>=| intVar "x" |&| valInt |>=| intVar "y")  
-  in testSynthesizeSuccess defaultExplorerParams defaultSolverParams env typ inequalities []  
-  
--- | Maximum of 3 integers
-testMax3 = let
-  env = emptyEnv
-  typ = Monotype $ FunctionT "x" intAll $ FunctionT "y" intAll $ FunctionT "z" intAll $ int (valInt |>=| intVar "x" |&| valInt |>=| intVar "y" |&| valInt |>=| intVar "z")  
-  in testSynthesizeSuccess (defaultExplorerParams {_condDepth = 2}) defaultSolverParams env typ inequalities []      
-  
--- | Maximum of 4 integers  
-testMax4 = let
-  env = emptyEnv
-  typ = Monotype $ FunctionT "w" intAll $ FunctionT "x" intAll $ FunctionT "y" intAll $ FunctionT "z" intAll $ 
-                int (valInt |>=| intVar "w" |&| valInt |>=| intVar "x" |&| valInt |>=| intVar "y" |&| valInt |>=| intVar "z")  
-  in testSynthesizeSuccess (defaultExplorerParams {_condDepth = 3}) defaultSolverParams env typ inequalities []
-  
--- | Absolute value
-testAbs = let
-  env = addConstant "0" (int (valInt |=| IntLit 0)) .
-        addConstant "neg" (FunctionT "x" intAll (int (valInt |=| fneg (intVar "x")))) .
-        id $ emptyEnv
-  typ = Monotype $ FunctionT "x" intAll $ int ((valInt |=| intVar "x" ||| valInt |=| fneg (intVar "x")) |&| valInt |>=| IntLit 0)
-  in testSynthesizeSuccess defaultExplorerParams defaultSolverParams env typ inequalities []    
-
--- | Addition  
-testAddition = let
-  env = addConstant "0" (int (valInt |=| IntLit 0)) .
-        addConstant "dec" (FunctionT "x" nat (int (valInt |=| intVar "x" |-| IntLit 1))) .
-        addConstant "inc" (FunctionT "x" nat (int (valInt |=| intVar "x" |+| IntLit 1))) .
-        id $ emptyEnv
-  typ = Monotype $ FunctionT "y" nat $ FunctionT "z" nat $ int (valInt |=| intVar "y" |+| intVar "z")  
-  in testSynthesizeSuccess defaultExplorerParams defaultSolverParams env typ inequalities []
-  
-{- Testing Synthesis of List Programs -}
-
-listT = DatatypeT "List"
-list = ScalarT listT [vartAll "a"]
-listAll = list ftrue
-listVar = Var (toSort listT)
-valList = listVar valueVarName
-
-intlist = ScalarT listT [intAll]
-natlist = ScalarT listT [nat]
-poslist = ScalarT listT [pos]
-
-mLen = Measure IntS "len"
-mElems = Measure (SetS (UninterpretedS "a")) "elems"
-
--- | Add list datatype to the environment
-addList = addDatatype "List" (Datatype 1 ["Nil", "Cons"] (Just $ mLen)) .
-          addPolyConstant "Nil" (Forall "a" $ Monotype $ list $ mLen valList |=| IntLit 0
-                                                            |&| mElems valList  |=| SetLit (UninterpretedS "a") []
-                                ) .
-          addPolyConstant "Cons" (Forall "a" $ Monotype $ FunctionT "x" (vartAll "a") (FunctionT "xs" listAll (list $ mLen valList |=| mLen (listVar "xs") |+| IntLit 1
-                                                                                                                     |&| mLen valList |>| IntLit 0
-                                                                                                                     |&| mElems valList |=| mElems (listVar "xs") /+/ SetLit (UninterpretedS "a") [vartVar "a" "x"]
-                                                                                   )))
-                                                                                   
-polyEq = [vartVar "a" "x" |=| vartVar "a" "y"]
-                                                                                                                                                                      
-testHead = let
-  env = addList $ emptyEnv
-  typ = Forall "a" $ Monotype $ FunctionT "xs" (list $ mLen valList |>| IntLit 0) (vart "a" $ valVart "a" `fin` mElems (listVar "xs"))
-  in testSynthesizeSuccess defaultExplorerParams defaultSolverParams env typ [] []
-  
-testNull = let
-  env = addConstant "true" (bool valBool) .
-        addConstant "false" (bool (fnot valBool)) .
-        addList $ emptyEnv
-  typ = Forall "a" $ Monotype $ FunctionT "xs" (listAll) (bool $ valBool |=| (mLen (listVar "xs") |=| IntLit 0))
-  in testSynthesizeSuccess defaultExplorerParams defaultSolverParams env typ [] []
-  
-testReplicate = let
-  env = addConstant "0" (int (valInt |=| IntLit 0)) .
-        addConstant "dec" (FunctionT "x" intAll (int (valInt |=| intVar "x" |-| IntLit 1))) .
-        addConstant "inc" (FunctionT "x" intAll (int (valInt |=| intVar "x" |+| IntLit 1))) .            
-        addList $ emptyEnv
-  typ = Forall "a" $ Monotype $ FunctionT "n" nat (FunctionT "y" (vartAll "a") (ScalarT listT [vartAll "a"] $ mLen valList |=| intVar "n"))          
-  in testSynthesizeSuccess defaultExplorerParams defaultSolverParams env typ inequalities []    
-  
-testLength = let
-  env = addConstant "0" (int (valInt |=| IntLit 0)) .
-        addConstant "dec" (FunctionT "x" intAll (int (valInt |=| intVar "x" |-| IntLit 1))) .
-        addConstant "inc" (FunctionT "x" intAll (int (valInt |=| intVar "x" |+| IntLit 1))) .  
-        addList $ emptyEnv
-  typ = Forall "a" $ Monotype $ FunctionT "l" listAll (int $ valInt |=| mLen (listVar "l"))
-  in testSynthesizeSuccess defaultExplorerParams defaultSolverParams env typ [] []    
-  
-testAppend = let
-  env = addList $ emptyEnv
-  typ = Forall "a" $ Monotype $ FunctionT "xs" listAll (FunctionT "ys" listAll (list $ mLen valList |=| mLen (listVar "xs") |+| mLen (listVar "ys")))
-  in testSynthesizeSuccess defaultExplorerParams defaultSolverParams env typ [] []
-  
-testStutter = let
-  env = addList $ emptyEnv
-  typ = Forall "a" $ Monotype $ FunctionT "xs" listAll (list $ mLen valList |=| IntLit 2 |*| mLen (listVar "xs") |&| mElems valList |=| mElems (listVar "xs"))
-  in testSynthesizeSuccess defaultExplorerParams defaultSolverParams env typ [] []
-  
-testTake = let
-  env = addConstant "0" (int (valInt |=| IntLit 0)) .
-        addConstant "dec" (FunctionT "x" intAll (int (valInt |=| intVar "x" |-| IntLit 1))) .
-        addConstant "inc" (FunctionT "x" intAll (int (valInt |=| intVar "x" |+| IntLit 1))) .  
-        addList $ emptyEnv
-  typ = Forall "a" $ Monotype $ FunctionT "xs" listAll (FunctionT "n" (int $ IntLit 0 |<=| valInt |&| valInt |<=| mLen (listVar "xs")) (list $ mLen valList |=| intVar "n"))  
-  in testSynthesizeSuccess defaultExplorerParams defaultSolverParams env typ inequalities []  
-  
-testDrop = let
-  env = addConstant "0" (int (valInt |=| IntLit 0)) .
-        addConstant "dec" (FunctionT "x" intAll (int (valInt |=| intVar "x" |-| IntLit 1))) .
-        addConstant "inc" (FunctionT "x" intAll (int (valInt |=| intVar "x" |+| IntLit 1))) .  
-        addList $ emptyEnv
-  typ = Forall "a" $ Monotype $ FunctionT "xs" listAll (FunctionT "n" (int $ IntLit 0 |<=| valInt |&| valInt |<=| mLen (listVar "xs")) (list $ mLen valList |=| mLen (listVar "xs") |-| intVar "n"))
-  in testSynthesizeSuccess defaultExplorerParams defaultSolverParams env typ inequalities []  
-  
-testDelete = let
-  env = addList $ emptyEnv
-  typ = Forall "a" $ Monotype $ FunctionT "x" (vartAll "a") (FunctionT "xs" listAll (list $ mElems valList |=| mElems (listVar "xs") /-/ SetLit (UninterpretedS "a") [vartVar "a" "x"]))
-  in testSynthesizeSuccess defaultExplorerParams defaultSolverParams env typ polyEq []      
-  
-testMap = let
-  env = addList $ emptyEnv
-  typ = (Forall "a" $ Forall "b" $ Monotype $ 
-                                    FunctionT "f" (FunctionT "x" (vartAll "a") (vartAll "b")) 
-                                    (FunctionT "xs" (ScalarT listT [vartAll "a"] ftrue) (ScalarT listT [vartAll "b"] $ mLen valList |=| mLen (listVar "xs"))))
-  in testSynthesizeSuccess defaultExplorerParams defaultSolverParams env typ [] []
-  
-testUseMap = let
-  env = addPolyConstant "map" (Forall "a" $ Forall "b" $ Monotype $ 
-                                    FunctionT "f" (FunctionT "x" (vartAll "a") (vartAll "b")) 
-                                    (FunctionT "xs" (ScalarT listT [vartAll "a"] ftrue) (ScalarT listT [vartAll "b"] $ mLen valList |=| mLen (listVar "xs")))) .
-        addConstant "neg" (FunctionT "x" intAll (int (valInt |=| fneg (intVar "x")))) .            
-        addList $ emptyEnv
-  typ = Monotype $ FunctionT "xs" (intlist ftrue) (natlist $ mLen valList |=| mLen (listVar "xs"))
-  in testSynthesizeSuccess defaultExplorerParams defaultSolverParams env typ inequalities0 []  
-  
-testUseFold1 = let
-  env = addPolyConstant "fold1" (Forall "a" $ Monotype $ 
-                                    FunctionT "f" (FunctionT "x" (vartAll "a") (FunctionT "y" (vartAll "a") (vartAll "a"))) 
-                                    (FunctionT "xs" (ScalarT listT [vartAll "a"] $ mLen valList |>| IntLit 0) (vartAll "a"))) .
-        addConstant "gcd" (FunctionT "x" pos (FunctionT "y" pos pos)) .
-        addList $ emptyEnv
-  typ = Monotype $ FunctionT "xs" (poslist $ mLen valList |>| IntLit 0) nat    
-  in testSynthesizeSuccess defaultExplorerParams defaultSolverParams env typ [] []
-  
-  
-{- Testing Synthesis of Sorted List Programs -}
-
-incListT = DatatypeT "IncList"
-incList = ScalarT incListT [vartAll "a"]
-incListVar = Var (toSort incListT)
-valIncList = incListVar valueVarName
-
-intInclist = ScalarT incListT [intAll]
-natInclist = ScalarT incListT [nat]
-
-mILen = Measure IntS "len"
-mIElems = Measure (SetS $ UninterpretedS "a") "elems"
-
-polyInequalities = do
-        op <- [Ge, Le, Neq]
-        return $ Binary op (vartVar "a" "x") (vartVar "a" "y")
-
--- | Add list datatype to the environment
-addIncList = addDatatype "IncList" (Datatype 1 ["Nil", "Cons"] (Just $ mLen)) .
-          addPolyConstant "Nil" (Forall "a" $ Monotype $ incList $ mLen valIncList |=| IntLit 0
-                                                               |&| mIElems valIncList  |=| SetLit (UninterpretedS "a") []
-                                ) .
-          addPolyConstant "Cons" (Forall "a" $ Monotype $ FunctionT "x" (vartAll "a") 
-                                                         (FunctionT "xs" (ScalarT incListT [vart "a" $ valVart "a" |>=| vartVar "a" "x"] ftrue) 
-                                                         (incList $ mLen valIncList |=| mLen (incListVar "xs") |+| IntLit 1
-                                                                |&| mIElems valIncList |=| mIElems (incListVar "xs") /+/ SetLit (UninterpretedS "a") [vartVar "a" "x"]
-                                                          )))
-
-testMakeIncList = let
-  env = addConstant "0" (int (valInt |=| IntLit 0)) .
-        addConstant "dec" (FunctionT "x" intAll (int (valInt |=| intVar "x" |-| IntLit 1))) .
-        addConstant "inc" (FunctionT "x" intAll (int (valInt |=| intVar "x" |+| IntLit 1))) .  
-        addIncList $ emptyEnv
-  typ = Monotype $ natInclist $ mIElems valIncList |=| SetLit IntS [IntLit 0, IntLit 1]
-  in testSynthesizeSuccess defaultExplorerParams defaultSolverParams env typ [] []
-  
-testIncListInsert = let
-  env = addIncList $ emptyEnv
-  typ = Forall "a" $ Monotype $ (FunctionT "x" (vartAll "a") (FunctionT "xs" (incList ftrue) (incList $ mIElems valIncList |=| mIElems (incListVar "xs") /+/ SetLit (UninterpretedS "a") [vartVar "a" "x"])))
-  in testSynthesizeSuccess (defaultExplorerParams {_eGuessDepth = 2}) defaultSolverParams env typ polyInequalities []          
-  
-testIncListMerge = let
-  env = addPolyConstant "insert" (Forall "a" $ Monotype $ (FunctionT "x" (vartAll "a") (FunctionT "xs" (incList ftrue) (incList $ mIElems valIncList |=| mIElems (incListVar "xs") /+/ SetLit (UninterpretedS "a") [vartVar "a" "x"])))) .
-        addIncList $ emptyEnv
-  typ = Forall "a" $ Monotype $ (FunctionT "xs" (incList ftrue) (FunctionT "ys" (incList ftrue) (incList $ mIElems valIncList |=| mIElems (incListVar "xs") /+/ mIElems (incListVar "ys"))))
-<<<<<<< HEAD
-  in testSynthesizeSuccess (defaultExplorerParams {_eGuessDepth = 2}) defaultSolverParams env typ polyInequalities []          
-  
--- | Create `Test`s from a parser function and test-cases consisting of an input string and the expected parsed AST.
-createParserTestList :: (Show a, Eq a) => Parser a -> [(String, a)] -> Test
-createParserTestList parser testCases = TestList $ map createTestCase testCases
-  where createTestCase (inputStr, parsedAst) = TestCase $ assertEqual inputStr (Right parsedAst) $ parse parser inputStr
-
-testParseScalarType = createParserTestList parseScalarType [
-  ("Int", ScalarT IntT [] $ ftrue),
-  ("List", ScalarT (DatatypeT "List") [] $ ftrue),
-  ("DaT_aType9 (a) ({b | 10 > 1})",
-    ScalarT (DatatypeT "DaT_aType9") [ScalarT (TypeVarT "a") [] ftrue, ScalarT (TypeVarT "b") [] $ IntLit 10 |>| IntLit 1] ftrue),
-  ("{List | True}", ScalarT (DatatypeT "List") [] $ ftrue)]
-
-testParseFunctionType = createParserTestList parseFunctionType [
-  ("  a : Int -> Int", FunctionT "a" intAll intAll),
-  ("___:Int-> (b:{ Bool|  10 > 0}->Int)",
-    FunctionT "___" intAll (FunctionT "b" (ScalarT BoolT [] $ IntLit 10 |>| IntLit 0) intAll)),
-  ("  abc0e93__3_0 : {Int | True} -> (  b:Bool->Int)",
-    FunctionT "abc0e93__3_0" (ScalarT IntT [] $ BoolLit True) (FunctionT "b" boolAll intAll))]
-
-testParseRefinement = createParserTestList parseFormula testCases
-  where
-    int = IntLit
-    testCases = [
-      ("1 + 1", (int 1) |+| (int 1)),
-      ("!(-1)", fnot $ fneg $ int 1),
-      ("-(!(!1))", fneg $ fnot $ fnot $ int 1),
-      ("1 || 10", (int 1) ||| (int 10)),
-      ("False && (10)", (ffalse) |&| (int 10)),
-      ("(1 + 1) - (4 + 8)", (int 1 |+| int 1) |-| (int 4 |+| int 8)),
-      ("(1 + 4 * 3 - 2) * 3 - (2 * 4)", (int 1 |+| (int 4 |*| int 3) |-| int 2) |*| int 3 |-| (int 2 |*| int 4)),
-      ("(1 * 9 + 8 - 7 /* 3 <= 3 && 1)", ((((int 1 |*| int 9) |+| int 8 |-| int 7 /*/ int 3) |<=| int 3) |&| int 1)),
-      ("8 => 3", (int 8 |=>| int 3)),
-      ("True || False => (False && False <=> False)", (ftrue ||| ffalse |=>| ((ffalse |&| ffalse) |<=>| ffalse)))]
-
-testParseTerm = createParserTestList parseTerm [
-  ("1", IntLit 1),
-  ("123005", IntLit 123005),
-  ("True", BoolLit True),
-  ("False", BoolLit False),
-  ("foobar", Var UnknownS "foobar"),
-  ("[    1,   a, 4 ,  True ]", SetLit UnknownS [IntLit 1, Var UnknownS "a", IntLit 4, BoolLit True]),
-  ("[falseEE]", SetLit UnknownS [Var UnknownS "falseEE"]),
-  ("len(tail(list))", Measure UnknownS "len" $ Measure UnknownS "tail" $ Var UnknownS "list"),
-  ("foo (1 + 3)", Measure UnknownS "foo" $ IntLit 1 |+| IntLit 3)]
-
-testResolveTypeSkeleton = TestList $ map createTestCase [
-  (emptyEnv, "(e:Int -> {Int | _v > e})", FunctionT "e" intAll $ ScalarT IntT [] $ intVar "_v" |>| intVar "e"),
-  (emptyEnv, "{Int | [_v] /<= [1, 2, 3]}",
-    ScalarT IntT [] $ SetLit IntS [intVar "_v"] /<=/ SetLit IntS [IntLit 1, IntLit 2, IntLit 3]),
-  (emptyEnv, "(num1:Int -> (num2:Int -> {Int | _v == num1 + num2}))",
-    FunctionT "num1" intAll $ FunctionT "num2" intAll $
-      ScalarT IntT [] $ intVar "_v" |=| intVar "num1" |+| intVar "num2"),
-  (emptyEnv {_measures = Map.fromList [("bar", (IntS, SetS IntS)), ("foo", (SetS IntS, BoolS))]},
-    "{Int | foo(bar(1))}",
-    ScalarT IntT [] $ Measure BoolS "foo" $ Measure (SetS IntS) "bar" $ IntLit 1)]
-  where
-    createTestCase (env, inputStr, resolvedAst) = TestCase $ assertEqual inputStr (Right resolvedAst) $
-      parse parseType inputStr >>= resolveTypeSkeleton env
-
-=======
-  in testSynthesizeSuccess (defaultExplorerParams {_eGuessDepth = 2}) defaultSolverParams env typ polyInequalities []
-  
-{- Testing Synthesis of Tree Programs -}
-
-treeT = DatatypeT "tree"
-tree = ScalarT treeT [vartAll "a"]
-treeAll = tree ftrue
-treeVar = Var (toSort treeT)
-valTree = treeVar valueVarName
-
-mSize = Measure IntS "size"
-mTElems = Measure (SetS (UninterpretedS "a")) "telems"
-
--- | Add tree datatype to the environment
-addTree = addDatatype "tree" (Datatype 1 ["Empty", "Node"] (Just mSize)) .
-          addPolyConstant "Empty" (Forall "a" $ Monotype $ tree $  
-            mSize valTree  |=| IntLit 0
-            -- |&| (mTElems valTree |=| SetLit (TypeVarT "a") [])
-            ) .
-          addPolyConstant "Node" (Forall "a" $ Monotype $ FunctionT "x" (vartAll "a") (FunctionT "l" treeAll (FunctionT "r" treeAll (tree $  
-            mSize valTree |=| mSize (treeVar "l") |+| mSize (treeVar "r") |+| IntLit 1
-            |&| mSize (treeVar "l") |>=| IntLit 0 |&| mSize (treeVar "r") |>=| IntLit 0
-            -- |&| mTElems valTree |=| mTElems (treeVar "l") /+/ mTElems (treeVar "r") /+/ SetLit (TypeVarT "a") [vartVar "a" "x"]
-            ))))            
-  
-testTreeRoot = let
-  env = addTree $ emptyEnv
-  typ = Forall "a" $ Monotype $ FunctionT "t" (tree $ mSize valTree |>| IntLit 0) (vartAll "a") -- $ valVart "a" `fin` mTElems (treeVar "t"))  
-  in testSynthesizeSuccess defaultExplorerParams defaultSolverParams env typ [] []          
-            
-              
-testTreeSize = let
-  env = addConstant "0" (int (valInt |=| IntLit 0)) .
-        addConstant "inc" (FunctionT "x" intAll (int (valInt |=| intVar "x" |+| IntLit 1))) .  
-        addConstant "plus" (FunctionT "x" intAll (FunctionT "y" intAll (int (valInt |=| intVar "x" |+| intVar "y")))) .
-        addTree $ emptyEnv
-  typ = Forall "a" $ Monotype $ FunctionT "t" treeAll (int $ valInt |=| mSize (treeVar "t"))
-  in testSynthesizeSuccess defaultExplorerParams defaultSolverParams env typ [] []
-            
-testTreeFlatten = let
-  env = addPolyConstant "append" (Forall "a" $ Monotype $ FunctionT "xs" listAll (FunctionT "ys" listAll (list $ mLen valList |=| mLen (listVar "xs") |+| mLen (listVar "ys")))) .
-        addList $ addTree $ emptyEnv
-  typ = Forall "a" $ Monotype $ FunctionT "t" treeAll (list $ mLen valList |=| mSize (treeVar "t"))
-  in testSynthesizeSuccess defaultExplorerParams defaultSolverParams env typ [] []  
-  
->>>>>>> 68cfa9b7
+module Main where
+
+import Synquid.Logic
+import Synquid.Solver
+import Synquid.SMTSolver
+import Synquid.Program
+import Synquid.Pretty
+import Synquid.Explorer
+import Synquid.Synthesizer
+import Synquid.Parser
+import Synquid.Resolver
+
+import Data.List
+import Data.Maybe
+import qualified Data.Set as Set
+import Data.Set (Set)
+import qualified Data.Map as Map
+import Data.Map (Map, (!))
+import Control.Monad
+
+import Test.HUnit
+
+main = runTestTT allTests
+
+allTests = TestList [integerTests, listTests, incListTests, treeTests, parserTests, resolverTests]
+
+integerTests = TestLabel "Integer" $ TestList [
+    TestCase testApp
+  , TestCase testAppMany
+  , TestCase testMax2
+  , TestCase testMax3
+  , TestCase testMax4
+  , TestCase testAbs
+  , TestCase testAddition
+  ]
+
+listTests = TestLabel "List" $ TestList [
+    TestCase testHead
+  , TestCase testNull  
+  , TestCase testReplicate  
+  , TestCase testLength
+  , TestCase testAppend
+  , TestCase testStutter
+  , TestCase testTake
+  , TestCase testDrop
+  , TestCase testDelete
+  , TestCase testMap
+  , TestCase testUseMap
+  , TestCase testUseFold1
+  ]
+  
+incListTests = TestLabel "IncList" $ TestList [
+    TestCase testMakeIncList
+  , TestCase testIncListInsert 
+  , TestCase testIncListMerge 
+  ]
+  
+treeTests = TestLabel "Tree" $ TestList [
+    TestCase testTreeRoot
+  , TestCase testTreeSize
+  , TestCase testTreeFlatten
+  ]  
+  
+parserTests = TestLabel "Parser" $ TestList [testParseRefinement, testParseFunctionType, testParseTerm, testParseScalarType]
+resolverTests = TestLabel "Resolver" $ TestList [testResolveTypeSkeleton]
+
+-- | Parameters for AST exploration
+defaultExplorerParams = ExplorerParams {
+  _eGuessDepth = 3,
+  _scrutineeDepth = 0,
+  _matchDepth = 1,
+  _condDepth = 1,
+  _combineSymbols = PickDepthFirst,
+  _fixStrategy = FirstArgument,
+  _polyRecursion = True,
+  _incrementalSolving = True,
+  _consistencyChecking = False,
+  _condQualsGen = undefined,
+  _typeQualsGen = undefined,
+  _context = id
+}
+
+-- | Parameters for constraint solving
+defaultSolverParams = SolverParams {
+  pruneQuals = True,
+  optimalValuationsStrategy = MarcoValuations,    
+  semanticPrune = True,
+  agressivePrune = True,
+  candidatePickStrategy = InitializedWeakCandidate,
+  constraintPickStrategy = SmallSpaceConstraint,
+  candDoc = const empty
+  }
+
+testSynthesizeSuccess explorerParams solverParams env typ cquals tquals = do
+  mProg <- synthesize (Goal "test" env typ explorerParams) solverParams cquals tquals
+  assertBool "Synthesis failed" $ isJust mProg  
+  
+{- Testing Synthesis of Integer Programs -}
+
+inequalities = do
+  op <- [Ge, Le, Neq]
+  return $ Binary op (intVar "x") (intVar "y")
+  
+inequalities0 = do
+  op <- [Ge, Le, Neq]
+  return $ Binary op (intVar "x") (IntLit 0)
+
+-- | Single application  
+testApp = let 
+    env = addVariable "a" intAll .
+          addVariable "b" intAll .
+          addConstant "dec" (FunctionT "x" intAll (int (valInt |=| intVar "x" |-| IntLit 1))) .
+          addConstant "inc" (FunctionT "x" intAll (int (valInt |=| intVar "x" |+| IntLit 1))) .
+          id $ emptyEnv
+    typ = Monotype $ int (valInt |>| intVar "b")
+  in testSynthesizeSuccess defaultExplorerParams defaultSolverParams env typ [] []  
+  
+-- | Multiple applications  
+testAppMany = let 
+    env = addVariable "a" nat .
+          addConstant "dec" (FunctionT "x" nat (int (valInt |=| intVar "x" |-| IntLit 1))) .
+          addConstant "inc" (FunctionT "x" nat (int (valInt |=| intVar "x" |+| IntLit 1))) .
+          id $ emptyEnv
+    typ = Monotype $ int (valInt |=| intVar "a" |+| IntLit 5)
+  in testSynthesizeSuccess (defaultExplorerParams { _eGuessDepth = 5 }) defaultSolverParams env typ [] []  
+  
+-- | Maximum of 2 integers  
+testMax2 = let
+  env = emptyEnv
+  typ = Monotype $ FunctionT "x" intAll $ FunctionT "y" intAll $ int (valInt |>=| intVar "x" |&| valInt |>=| intVar "y")  
+  in testSynthesizeSuccess defaultExplorerParams defaultSolverParams env typ inequalities []  
+  
+-- | Maximum of 3 integers
+testMax3 = let
+  env = emptyEnv
+  typ = Monotype $ FunctionT "x" intAll $ FunctionT "y" intAll $ FunctionT "z" intAll $ int (valInt |>=| intVar "x" |&| valInt |>=| intVar "y" |&| valInt |>=| intVar "z")  
+  in testSynthesizeSuccess (defaultExplorerParams {_condDepth = 2}) defaultSolverParams env typ inequalities []      
+  
+-- | Maximum of 4 integers  
+testMax4 = let
+  env = emptyEnv
+  typ = Monotype $ FunctionT "w" intAll $ FunctionT "x" intAll $ FunctionT "y" intAll $ FunctionT "z" intAll $ 
+                int (valInt |>=| intVar "w" |&| valInt |>=| intVar "x" |&| valInt |>=| intVar "y" |&| valInt |>=| intVar "z")  
+  in testSynthesizeSuccess (defaultExplorerParams {_condDepth = 3}) defaultSolverParams env typ inequalities []
+  
+-- | Absolute value
+testAbs = let
+  env = addConstant "0" (int (valInt |=| IntLit 0)) .
+        addConstant "neg" (FunctionT "x" intAll (int (valInt |=| fneg (intVar "x")))) .
+        id $ emptyEnv
+  typ = Monotype $ FunctionT "x" intAll $ int ((valInt |=| intVar "x" ||| valInt |=| fneg (intVar "x")) |&| valInt |>=| IntLit 0)
+  in testSynthesizeSuccess defaultExplorerParams defaultSolverParams env typ inequalities []    
+
+-- | Addition  
+testAddition = let
+  env = addConstant "0" (int (valInt |=| IntLit 0)) .
+        addConstant "dec" (FunctionT "x" nat (int (valInt |=| intVar "x" |-| IntLit 1))) .
+        addConstant "inc" (FunctionT "x" nat (int (valInt |=| intVar "x" |+| IntLit 1))) .
+        id $ emptyEnv
+  typ = Monotype $ FunctionT "y" nat $ FunctionT "z" nat $ int (valInt |=| intVar "y" |+| intVar "z")  
+  in testSynthesizeSuccess defaultExplorerParams defaultSolverParams env typ inequalities []
+  
+{- Testing Synthesis of List Programs -}
+
+listT = DatatypeT "List"
+list = ScalarT listT [vartAll "a"]
+listAll = list ftrue
+listVar = Var (toSort listT)
+valList = listVar valueVarName
+
+intlist = ScalarT listT [intAll]
+natlist = ScalarT listT [nat]
+poslist = ScalarT listT [pos]
+
+mLen = Measure IntS "len"
+mElems = Measure (SetS (UninterpretedS "a")) "elems"
+
+-- | Add list datatype to the environment
+addList = addDatatype "List" (Datatype 1 ["Nil", "Cons"] (Just $ mLen)) .
+          addPolyConstant "Nil" (Forall "a" $ Monotype $ list $ mLen valList |=| IntLit 0
+                                                            |&| mElems valList  |=| SetLit (UninterpretedS "a") []
+                                ) .
+          addPolyConstant "Cons" (Forall "a" $ Monotype $ FunctionT "x" (vartAll "a") (FunctionT "xs" listAll (list $ mLen valList |=| mLen (listVar "xs") |+| IntLit 1
+                                                                                                                     |&| mLen valList |>| IntLit 0
+                                                                                                                     |&| mElems valList |=| mElems (listVar "xs") /+/ SetLit (UninterpretedS "a") [vartVar "a" "x"]
+                                                                                   )))
+                                                                                   
+polyEq = [vartVar "a" "x" |=| vartVar "a" "y"]
+                                                                                                                                                                      
+testHead = let
+  env = addList $ emptyEnv
+  typ = Forall "a" $ Monotype $ FunctionT "xs" (list $ mLen valList |>| IntLit 0) (vart "a" $ valVart "a" `fin` mElems (listVar "xs"))
+  in testSynthesizeSuccess defaultExplorerParams defaultSolverParams env typ [] []
+  
+testNull = let
+  env = addConstant "true" (bool valBool) .
+        addConstant "false" (bool (fnot valBool)) .
+        addList $ emptyEnv
+  typ = Forall "a" $ Monotype $ FunctionT "xs" (listAll) (bool $ valBool |=| (mLen (listVar "xs") |=| IntLit 0))
+  in testSynthesizeSuccess defaultExplorerParams defaultSolverParams env typ [] []
+  
+testReplicate = let
+  env = addConstant "0" (int (valInt |=| IntLit 0)) .
+        addConstant "dec" (FunctionT "x" intAll (int (valInt |=| intVar "x" |-| IntLit 1))) .
+        addConstant "inc" (FunctionT "x" intAll (int (valInt |=| intVar "x" |+| IntLit 1))) .            
+        addList $ emptyEnv
+  typ = Forall "a" $ Monotype $ FunctionT "n" nat (FunctionT "y" (vartAll "a") (ScalarT listT [vartAll "a"] $ mLen valList |=| intVar "n"))          
+  in testSynthesizeSuccess defaultExplorerParams defaultSolverParams env typ inequalities []    
+  
+testLength = let
+  env = addConstant "0" (int (valInt |=| IntLit 0)) .
+        addConstant "dec" (FunctionT "x" intAll (int (valInt |=| intVar "x" |-| IntLit 1))) .
+        addConstant "inc" (FunctionT "x" intAll (int (valInt |=| intVar "x" |+| IntLit 1))) .  
+        addList $ emptyEnv
+  typ = Forall "a" $ Monotype $ FunctionT "l" listAll (int $ valInt |=| mLen (listVar "l"))
+  in testSynthesizeSuccess defaultExplorerParams defaultSolverParams env typ [] []    
+  
+testAppend = let
+  env = addList $ emptyEnv
+  typ = Forall "a" $ Monotype $ FunctionT "xs" listAll (FunctionT "ys" listAll (list $ mLen valList |=| mLen (listVar "xs") |+| mLen (listVar "ys")))
+  in testSynthesizeSuccess defaultExplorerParams defaultSolverParams env typ [] []
+  
+testStutter = let
+  env = addList $ emptyEnv
+  typ = Forall "a" $ Monotype $ FunctionT "xs" listAll (list $ mLen valList |=| IntLit 2 |*| mLen (listVar "xs") |&| mElems valList |=| mElems (listVar "xs"))
+  in testSynthesizeSuccess defaultExplorerParams defaultSolverParams env typ [] []
+  
+testTake = let
+  env = addConstant "0" (int (valInt |=| IntLit 0)) .
+        addConstant "dec" (FunctionT "x" intAll (int (valInt |=| intVar "x" |-| IntLit 1))) .
+        addConstant "inc" (FunctionT "x" intAll (int (valInt |=| intVar "x" |+| IntLit 1))) .  
+        addList $ emptyEnv
+  typ = Forall "a" $ Monotype $ FunctionT "xs" listAll (FunctionT "n" (int $ IntLit 0 |<=| valInt |&| valInt |<=| mLen (listVar "xs")) (list $ mLen valList |=| intVar "n"))  
+  in testSynthesizeSuccess defaultExplorerParams defaultSolverParams env typ inequalities []  
+  
+testDrop = let
+  env = addConstant "0" (int (valInt |=| IntLit 0)) .
+        addConstant "dec" (FunctionT "x" intAll (int (valInt |=| intVar "x" |-| IntLit 1))) .
+        addConstant "inc" (FunctionT "x" intAll (int (valInt |=| intVar "x" |+| IntLit 1))) .  
+        addList $ emptyEnv
+  typ = Forall "a" $ Monotype $ FunctionT "xs" listAll (FunctionT "n" (int $ IntLit 0 |<=| valInt |&| valInt |<=| mLen (listVar "xs")) (list $ mLen valList |=| mLen (listVar "xs") |-| intVar "n"))
+  in testSynthesizeSuccess defaultExplorerParams defaultSolverParams env typ inequalities []  
+  
+testDelete = let
+  env = addList $ emptyEnv
+  typ = Forall "a" $ Monotype $ FunctionT "x" (vartAll "a") (FunctionT "xs" listAll (list $ mElems valList |=| mElems (listVar "xs") /-/ SetLit (UninterpretedS "a") [vartVar "a" "x"]))
+  in testSynthesizeSuccess defaultExplorerParams defaultSolverParams env typ polyEq []      
+  
+testMap = let
+  env = addList $ emptyEnv
+  typ = (Forall "a" $ Forall "b" $ Monotype $ 
+                                    FunctionT "f" (FunctionT "x" (vartAll "a") (vartAll "b")) 
+                                    (FunctionT "xs" (ScalarT listT [vartAll "a"] ftrue) (ScalarT listT [vartAll "b"] $ mLen valList |=| mLen (listVar "xs"))))
+  in testSynthesizeSuccess defaultExplorerParams defaultSolverParams env typ [] []
+  
+testUseMap = let
+  env = addPolyConstant "map" (Forall "a" $ Forall "b" $ Monotype $ 
+                                    FunctionT "f" (FunctionT "x" (vartAll "a") (vartAll "b")) 
+                                    (FunctionT "xs" (ScalarT listT [vartAll "a"] ftrue) (ScalarT listT [vartAll "b"] $ mLen valList |=| mLen (listVar "xs")))) .
+        addConstant "neg" (FunctionT "x" intAll (int (valInt |=| fneg (intVar "x")))) .            
+        addList $ emptyEnv
+  typ = Monotype $ FunctionT "xs" (intlist ftrue) (natlist $ mLen valList |=| mLen (listVar "xs"))
+  in testSynthesizeSuccess defaultExplorerParams defaultSolverParams env typ inequalities0 []  
+  
+testUseFold1 = let
+  env = addPolyConstant "fold1" (Forall "a" $ Monotype $ 
+                                    FunctionT "f" (FunctionT "x" (vartAll "a") (FunctionT "y" (vartAll "a") (vartAll "a"))) 
+                                    (FunctionT "xs" (ScalarT listT [vartAll "a"] $ mLen valList |>| IntLit 0) (vartAll "a"))) .
+        addConstant "gcd" (FunctionT "x" pos (FunctionT "y" pos pos)) .
+        addList $ emptyEnv
+  typ = Monotype $ FunctionT "xs" (poslist $ mLen valList |>| IntLit 0) nat    
+  in testSynthesizeSuccess defaultExplorerParams defaultSolverParams env typ [] []
+  
+  
+{- Testing Synthesis of Sorted List Programs -}
+
+incListT = DatatypeT "IncList"
+incList = ScalarT incListT [vartAll "a"]
+incListVar = Var (toSort incListT)
+valIncList = incListVar valueVarName
+
+intInclist = ScalarT incListT [intAll]
+natInclist = ScalarT incListT [nat]
+
+mILen = Measure IntS "len"
+mIElems = Measure (SetS $ UninterpretedS "a") "elems"
+
+polyInequalities = do
+        op <- [Ge, Le, Neq]
+        return $ Binary op (vartVar "a" "x") (vartVar "a" "y")
+
+-- | Add list datatype to the environment
+addIncList = addDatatype "IncList" (Datatype 1 ["Nil", "Cons"] (Just $ mLen)) .
+          addPolyConstant "Nil" (Forall "a" $ Monotype $ incList $ mLen valIncList |=| IntLit 0
+                                                               |&| mIElems valIncList  |=| SetLit (UninterpretedS "a") []
+                                ) .
+          addPolyConstant "Cons" (Forall "a" $ Monotype $ FunctionT "x" (vartAll "a") 
+                                                         (FunctionT "xs" (ScalarT incListT [vart "a" $ valVart "a" |>=| vartVar "a" "x"] ftrue) 
+                                                         (incList $ mLen valIncList |=| mLen (incListVar "xs") |+| IntLit 1
+                                                                |&| mIElems valIncList |=| mIElems (incListVar "xs") /+/ SetLit (UninterpretedS "a") [vartVar "a" "x"]
+                                                          )))
+
+testMakeIncList = let
+  env = addConstant "0" (int (valInt |=| IntLit 0)) .
+        addConstant "dec" (FunctionT "x" intAll (int (valInt |=| intVar "x" |-| IntLit 1))) .
+        addConstant "inc" (FunctionT "x" intAll (int (valInt |=| intVar "x" |+| IntLit 1))) .  
+        addIncList $ emptyEnv
+  typ = Monotype $ natInclist $ mIElems valIncList |=| SetLit IntS [IntLit 0, IntLit 1]
+  in testSynthesizeSuccess defaultExplorerParams defaultSolverParams env typ [] []
+  
+testIncListInsert = let
+  env = addIncList $ emptyEnv
+  typ = Forall "a" $ Monotype $ (FunctionT "x" (vartAll "a") (FunctionT "xs" (incList ftrue) (incList $ mIElems valIncList |=| mIElems (incListVar "xs") /+/ SetLit (UninterpretedS "a") [vartVar "a" "x"])))
+  in testSynthesizeSuccess (defaultExplorerParams {_eGuessDepth = 2}) defaultSolverParams env typ polyInequalities []          
+  
+testIncListMerge = let
+  env = addPolyConstant "insert" (Forall "a" $ Monotype $ (FunctionT "x" (vartAll "a") (FunctionT "xs" (incList ftrue) (incList $ mIElems valIncList |=| mIElems (incListVar "xs") /+/ SetLit (UninterpretedS "a") [vartVar "a" "x"])))) .
+        addIncList $ emptyEnv
+  typ = Forall "a" $ Monotype $ (FunctionT "xs" (incList ftrue) (FunctionT "ys" (incList ftrue) (incList $ mIElems valIncList |=| mIElems (incListVar "xs") /+/ mIElems (incListVar "ys"))))
+  in testSynthesizeSuccess (defaultExplorerParams {_eGuessDepth = 2}) defaultSolverParams env typ polyInequalities []          
+  
+-- | Create `Test`s from a parser function and test-cases consisting of an input string and the expected parsed AST.
+createParserTestList :: (Show a, Eq a) => Parser a -> [(String, a)] -> Test
+createParserTestList parser testCases = TestList $ map createTestCase testCases
+  where createTestCase (inputStr, parsedAst) = TestCase $ assertEqual inputStr (Right parsedAst) $ parse parser inputStr
+
+testParseScalarType = createParserTestList parseScalarType [
+  ("Int", ScalarT IntT [] $ ftrue),
+  ("List", ScalarT (DatatypeT "List") [] $ ftrue),
+  ("DaT_aType9 (a) ({b | 10 > 1})",
+    ScalarT (DatatypeT "DaT_aType9") [ScalarT (TypeVarT "a") [] ftrue, ScalarT (TypeVarT "b") [] $ IntLit 10 |>| IntLit 1] ftrue),
+  ("{List | True}", ScalarT (DatatypeT "List") [] $ ftrue)]
+
+testParseFunctionType = createParserTestList parseFunctionType [
+  ("  a : Int -> Int", FunctionT "a" intAll intAll),
+  ("___:Int-> (b:{ Bool|  10 > 0}->Int)",
+    FunctionT "___" intAll (FunctionT "b" (ScalarT BoolT [] $ IntLit 10 |>| IntLit 0) intAll)),
+  ("  abc0e93__3_0 : {Int | True} -> (  b:Bool->Int)",
+    FunctionT "abc0e93__3_0" (ScalarT IntT [] $ BoolLit True) (FunctionT "b" boolAll intAll))]
+
+testParseRefinement = createParserTestList parseFormula testCases
+  where
+    int = IntLit
+    testCases = [
+      ("1 + 1", (int 1) |+| (int 1)),
+      ("!(-1)", fnot $ fneg $ int 1),
+      ("-(!(!1))", fneg $ fnot $ fnot $ int 1),
+      ("1 || 10", (int 1) ||| (int 10)),
+      ("False && (10)", (ffalse) |&| (int 10)),
+      ("(1 + 1) - (4 + 8)", (int 1 |+| int 1) |-| (int 4 |+| int 8)),
+      ("(1 + 4 * 3 - 2) * 3 - (2 * 4)", (int 1 |+| (int 4 |*| int 3) |-| int 2) |*| int 3 |-| (int 2 |*| int 4)),
+      ("(1 * 9 + 8 - 7 /* 3 <= 3 && 1)", ((((int 1 |*| int 9) |+| int 8 |-| int 7 /*/ int 3) |<=| int 3) |&| int 1)),
+      ("8 => 3", (int 8 |=>| int 3)),
+      ("True || False => (False && False <=> False)", (ftrue ||| ffalse |=>| ((ffalse |&| ffalse) |<=>| ffalse)))]
+
+testParseTerm = createParserTestList parseTerm [
+  ("1", IntLit 1),
+  ("123005", IntLit 123005),
+  ("True", BoolLit True),
+  ("False", BoolLit False),
+  ("foobar", Var UnknownS "foobar"),
+  ("[    1,   a, 4 ,  True ]", SetLit UnknownS [IntLit 1, Var UnknownS "a", IntLit 4, BoolLit True]),
+  ("[falseEE]", SetLit UnknownS [Var UnknownS "falseEE"]),
+  ("len(tail(list))", Measure UnknownS "len" $ Measure UnknownS "tail" $ Var UnknownS "list"),
+  ("foo (1 + 3)", Measure UnknownS "foo" $ IntLit 1 |+| IntLit 3)]
+
+testResolveTypeSkeleton = TestList $ map createTestCase [
+  (emptyEnv, "(e:Int -> {Int | _v > e})", FunctionT "e" intAll $ ScalarT IntT [] $ intVar "_v" |>| intVar "e"),
+  (emptyEnv, "{Int | [_v] /<= [1, 2, 3]}",
+    ScalarT IntT [] $ SetLit IntS [intVar "_v"] /<=/ SetLit IntS [IntLit 1, IntLit 2, IntLit 3]),
+  (emptyEnv, "(num1:Int -> (num2:Int -> {Int | _v == num1 + num2}))",
+    FunctionT "num1" intAll $ FunctionT "num2" intAll $
+      ScalarT IntT [] $ intVar "_v" |=| intVar "num1" |+| intVar "num2"),
+  (emptyEnv {_measures = Map.fromList [("bar", (IntS, SetS IntS)), ("foo", (SetS IntS, BoolS))]},
+    "{Int | foo(bar(1))}",
+    ScalarT IntT [] $ Measure BoolS "foo" $ Measure (SetS IntS) "bar" $ IntLit 1)]
+  where
+    createTestCase (env, inputStr, resolvedAst) = TestCase $ assertEqual inputStr (Right resolvedAst) $
+      parse parseType inputStr >>= resolveTypeSkeleton env
+  
+{- Testing Synthesis of Tree Programs -}
+
+treeT = DatatypeT "tree"
+tree = ScalarT treeT [vartAll "a"]
+treeAll = tree ftrue
+treeVar = Var (toSort treeT)
+valTree = treeVar valueVarName
+
+mSize = Measure IntS "size"
+mTElems = Measure (SetS (UninterpretedS "a")) "telems"
+
+-- | Add tree datatype to the environment
+addTree = addDatatype "tree" (Datatype 1 ["Empty", "Node"] (Just mSize)) .
+          addPolyConstant "Empty" (Forall "a" $ Monotype $ tree $  
+            mSize valTree  |=| IntLit 0
+            -- |&| (mTElems valTree |=| SetLit (TypeVarT "a") [])
+            ) .
+          addPolyConstant "Node" (Forall "a" $ Monotype $ FunctionT "x" (vartAll "a") (FunctionT "l" treeAll (FunctionT "r" treeAll (tree $  
+            mSize valTree |=| mSize (treeVar "l") |+| mSize (treeVar "r") |+| IntLit 1
+            |&| mSize (treeVar "l") |>=| IntLit 0 |&| mSize (treeVar "r") |>=| IntLit 0
+            -- |&| mTElems valTree |=| mTElems (treeVar "l") /+/ mTElems (treeVar "r") /+/ SetLit (TypeVarT "a") [vartVar "a" "x"]
+            ))))            
+  
+testTreeRoot = let
+  env = addTree $ emptyEnv
+  typ = Forall "a" $ Monotype $ FunctionT "t" (tree $ mSize valTree |>| IntLit 0) (vartAll "a") -- $ valVart "a" `fin` mTElems (treeVar "t"))  
+  in testSynthesizeSuccess defaultExplorerParams defaultSolverParams env typ [] []          
+            
+              
+testTreeSize = let
+  env = addConstant "0" (int (valInt |=| IntLit 0)) .
+        addConstant "inc" (FunctionT "x" intAll (int (valInt |=| intVar "x" |+| IntLit 1))) .  
+        addConstant "plus" (FunctionT "x" intAll (FunctionT "y" intAll (int (valInt |=| intVar "x" |+| intVar "y")))) .
+        addTree $ emptyEnv
+  typ = Forall "a" $ Monotype $ FunctionT "t" treeAll (int $ valInt |=| mSize (treeVar "t"))
+  in testSynthesizeSuccess defaultExplorerParams defaultSolverParams env typ [] []
+            
+testTreeFlatten = let
+  env = addPolyConstant "append" (Forall "a" $ Monotype $ FunctionT "xs" listAll (FunctionT "ys" listAll (list $ mLen valList |=| mLen (listVar "xs") |+| mLen (listVar "ys")))) .
+        addList $ addTree $ emptyEnv
+  typ = Forall "a" $ Monotype $ FunctionT "t" treeAll (list $ mLen valList |=| mSize (treeVar "t"))
+  in testSynthesizeSuccess defaultExplorerParams defaultSolverParams env typ [] []  