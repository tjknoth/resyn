Stack has not been tested with GHC versions above 8.6, and using 8.8.2, this may fail
Stack has not been tested with Cabal versions above 2.4, but version 3.0.1.0 was found, this may fail
contains :: <a> . x:{1**a||0} -> t:{BST {1**a||1}||0} -> {Bool|_v == (x in elems t)|0}
contains = \x . \t . 
    match t with
      Empty -> False
      Node y l r -> 
        if x < y
          then tick 1 (contains x l)
          else 
            if y < x
              then tick 1 (contains x r)
              else True

Stack has not been tested with GHC versions above 8.6, and using 8.8.2, this may fail
Stack has not been tested with Cabal versions above 2.4, but version 3.0.1.0 was found, this may fail
contains :: <a> . x:{1**a||0} -> t:{BST {1**a||1}||0} -> {Bool|_v == (x in elems t)|0}
neg/BST-Contains.sq:18: Error:
  Insufficient resources
  when checking contains ::
  x6:_ -> x5:_ -> {Bool|_v == (x in elems t)|0}
  in
  \x . \t . 
      match t with
        Node y l r -> 
          if x < y
            then tick 3 (??)
            else
              (?? :: {Bool|_v == (x in elems t)|0})

Stack has not been tested with GHC versions above 8.6, and using 8.8.2, this may fail
Stack has not been tested with Cabal versions above 2.4, but version 3.0.1.0 was found, this may fail
append :: <a> . xs:{List {1**a||1}||0} -> ys:{List {1**a||0}||0} -> {List {1**a||0}|len _v == len xs + len ys && elems _v == elems xs + elems ys|0}
append = \xs . \ys . 
    match xs with
      Nil -> ys
      Cons z zs -> Cons z
                     (tick 1 (append zs ys))

append2 :: <a> . xs:{List {1**a||0}||0} -> ys:{List {1**a||2}||0} -> zs:{List {1**a||1}||0} -> {List {1**a||0}|len _v == (len xs + len ys) + len zs && elems _v == (elems xs + elems ys) + elems zs|0}
append2 = \xs . \ys . \zs .
      append (append ys zs) xs

Stack has not been tested with GHC versions above 8.6, and using 8.8.2, this may fail
Stack has not been tested with Cabal versions above 2.4, but version 3.0.1.0 was found, this may fail
append :: <a> . xs:{List {1**a||1}||0} -> ys:{List {1**a||0}||0} -> {List {1**a||0}|len _v == len xs + len ys && elems _v == elems xs + elems ys|0}
append = \xs . \ys . 
    match xs with
      Nil -> ys
      Cons z zs -> Cons z
                     (tick 1 (append zs ys))

append2 :: <a> . xs:{List {1**a||0}||0} -> ys:{List {1**a||1}||0} -> zs:{List {1**a||1}||0} -> {List {1**a||0}|len _v == (len xs + len ys) + len zs && elems _v == (elems xs + elems ys) + elems zs|0}
neg/List-Append2.sq:26: Error:
  Insufficient resources
  when checking ys ::
  {List {1**a||p17 + 1}||-(fr14 + 0)}
  in
  \xs . \ys . \zs . append (append
                              ys ??) ??

Stack has not been tested with GHC versions above 8.6, and using 8.8.2, this may fail
Stack has not been tested with Cabal versions above 2.4, but version 3.0.1.0 was found, this may fail
append :: <a> . xs:{List {1**a||1}||0} -> ys:{List {1**a||0}||0} -> {List {1**a||0}|len _v == len xs + len ys && elems _v == elems xs + elems ys|0}
append = \xs . \ys . 
    match xs with
      Nil -> ys
      Cons z zs -> Cons z
                     (tick 1 (append zs ys))

Stack has not been tested with GHC versions above 8.6, and using 8.8.2, this may fail
Stack has not been tested with Cabal versions above 2.4, but version 3.0.1.0 was found, this may fail
append :: <a> . xs:{List {1**a||0}||0} -> ys:{List {1**a||0}||0} -> {List {1**a||0}|len _v == len xs + len ys && elems _v == elems xs + elems ys|0}
neg/List-Append.sq:19: Error:
  Insufficient resources
  when checking append ::
  x6:_ -> x5:_ -> {List {1**a||p1}||-(fr6 + 0)}
  in
  \xs . \ys . 
      match xs with
        Cons z zs -> Cons z
                       (tick 1 (??))

Stack has not been tested with GHC versions above 8.6, and using 8.8.2, this may fail
Stack has not been tested with Cabal versions above 2.4, but version 3.0.1.0 was found, this may fail
compress :: <a> . xs:{List {1**a||1}||0} -> {List {1**a||0}||0}
compress = \xs . 
  match xs with
    Nil -> Nil
    Cons y ys -> 
      match tick 1 (compress ys) with
        Nil -> Cons y Nil
        Cons z zs -> 
          if y == z
            then Cons z zs
            else Cons y (Cons z zs)

Stack has not been tested with GHC versions above 8.6, and using 8.8.2, this may fail
Stack has not been tested with Cabal versions above 2.4, but version 3.0.1.0 was found, this may fail
compress :: <a> . xs:{List {1**a||0}||0} -> {List {1**a||0}||0}
neg/List-Compress.sq:16: Error:
  Insufficient resources
  when checking compress ::
  x1:_ -> {List {1**A3||0}||0} in
  \xs . 
    match xs with
      Cons y ys -> 
        match tick 1 (??) with

Stack has not been tested with GHC versions above 8.6, and using 8.8.2, this may fail
Stack has not been tested with Cabal versions above 2.4, but version 3.0.1.0 was found, this may fail
cons2 :: <a> . x:{2**a||2} -> {List {1**a||0}||0}
cons2 = \x . tick 1 (Cons x
                       (tick 1 (Cons x Nil)))

Stack has not been tested with GHC versions above 8.6, and using 8.8.2, this may fail
Stack has not been tested with Cabal versions above 2.4, but version 3.0.1.0 was found, this may fail
cons2 :: <a> . x:{2**a||1} -> {List {1**a||0}||0}
neg/List-Cons2.sq:12: Error:
  Insufficient resources
  when checking Cons ::
  x5:_ -> x4:_ -> {List {1**a||p0}||-(fr2 + 0)}
  in
  \x . tick 1 (??)

Stack has not been tested with GHC versions above 8.6, and using 8.8.2, this may fail
Stack has not been tested with Cabal versions above 2.4, but version 3.0.1.0 was found, this may fail
append :: <a> . xs:{List {1**a||1} <0>||0} -> ys:{List {1**a||0} <0>||0} -> {List {1**a||0} <0>||0}
append = \xs . \ys . 
    match xs with
      Nil -> ys
      Cons z zs -> Cons z
                     (tick 1 (append zs ys))

<<<<<<< HEAD
attach :: <q :: Int> . x:{Int||0} -> xs:{List {Int||1 + q} <0>||0} -> {List {Pair {Int||0}||q} <0>||0}
=======
attach :: <a> . <q :: Int> . x:{1**a||0} -> xs:{List {1**a||1 + q} <0>||0} -> {List {Pair {1**a||0}||q} <0>||0}
>>>>>>> 8184cab1
attach = \x . \xs . 
    match xs with
      Nil -> Nil
      Cons y ys -> Cons (Pair x y)
                     (tick 1 (attach x ys))

<<<<<<< HEAD
pairs :: xs:{List {Int||3} <2>||0} -> {List {Pair {Int||0}||0} <0>||0}
=======
pairs :: <a> . xs:{List {1**a||3} <2>||0} -> {List {Pair {1**a||0}||0} <0>||0}
>>>>>>> 8184cab1
pairs = \xs . 
  match xs with
    Nil -> Nil
    Cons y ys -> tick 1 (append
                           (tick 1 (attach y ys))
                           (tick 1 (pairs ys)))

Stack has not been tested with GHC versions above 8.6, and using 8.8.2, this may fail
Stack has not been tested with Cabal versions above 2.4, but version 3.0.1.0 was found, this may fail
append :: <a> . xs:{List {1**a||1} <0>||0} -> ys:{List {1**a||0} <0>||0} -> {List {1**a||0} <0>||0}
append = \xs . \ys . 
    match xs with
      Nil -> ys
      Cons z zs -> Cons z
                     (tick 1 (append zs ys))

<<<<<<< HEAD
attach :: <q :: Int> . x:{Int||0} -> xs:{List {Int||1 + q} <0>||0} -> {List {Pair {Int||0}||q} <0>||0}
=======
attach :: <a> . <q :: Int> . x:{1**a||0} -> xs:{List {1**a||1 + q} <0>||0} -> {List {Pair {1**a||0}||q} <0>||0}
>>>>>>> 8184cab1
attach = \x . \xs . 
    match xs with
      Nil -> Nil
      Cons y ys -> Cons (Pair x y)
                     (tick 1 (attach x ys))

<<<<<<< HEAD
pairs :: xs:{List {Int||3} <1>||0} -> {List {Pair {Int||0}||0} <0>||0}
=======
pairs :: <a> . xs:{List {1**a||1} <2>||0} -> {List {Pair {1**a||0}||0} <0>||0}
>>>>>>> 8184cab1
neg/List-Pairs.sq:21: Error:
  Insufficient resources
  when checking ys ::
  {List {Int||3} <1>||-(fr22 + 0)}
  in
  \xs . 
    match xs with
      Cons y ys -> tick 1 (??)

Stack has not been tested with GHC versions above 8.6, and using 8.8.2, this may fail
Stack has not been tested with Cabal versions above 2.4, but version 3.0.1.0 was found, this may fail
snoc :: <a> . x:{1**a||0} -> xs:{List {1**a||1} <0>||0} -> {List {1**a||0} <0>||0}
snoc = \x . \xs . 
    match xs with
      Nil -> Cons x Nil
      Cons y ys -> Cons y
                     (tick 1 (snoc x ys))

reverse :: <a> . xs:{List {1**a||2} <1>||0} -> {List {1**a||0} <0>||0}
reverse = \xs . 
  match xs with
    Nil -> Nil
    Cons y ys -> tick 1 (snoc y
                           (tick 1 (reverse ys)))

Stack has not been tested with GHC versions above 8.6, and using 8.8.2, this may fail
Stack has not been tested with Cabal versions above 2.4, but version 3.0.1.0 was found, this may fail
snoc :: <a> . x:{1**a||0} -> xs:{List {1**a||1} <0>||0} -> {List {1**a||0} <0>||0}
snoc = \x . \xs . 
    match xs with
      Nil -> Cons x Nil
      Cons y ys -> Cons y
                     (tick 1 (snoc x ys))

reverse :: <a> . xs:{List {1**a||1} <1>||0} -> {List {1**a||0} <0>||0}
neg/List-Reverse.sq:12: Error:
  Insufficient resources
  when checking reverse ::
  x5:_ -> {List {1**a||p12 + 1} <0>||-(fr6 + 0)}
  in
  \xs . 
    match xs with
      Cons y ys -> tick 1 (??)

Stack has not been tested with GHC versions above 8.6, and using 8.8.2, this may fail
Stack has not been tested with Cabal versions above 2.4, but version 3.0.1.0 was found, this may fail
<<<<<<< HEAD
replicate :: n:{Nat||0} -> x:{n**a||n} -> {List {1**a||0}|len _v == n|0}
=======
replicate :: <a> . n:{Int|_v >= 0|0} -> x:{1**a||n} -> {List {1**a||0}|len _v == n|0}
>>>>>>> 8184cab1
replicate = \n . \x . 
    if n <= 0
      then Nil
      else Cons x (tick 1 (replicate
                             (n - 1) x))

Stack has not been tested with GHC versions above 8.6, and using 8.8.2, this may fail
Stack has not been tested with Cabal versions above 2.4, but version 3.0.1.0 was found, this may fail
<<<<<<< HEAD
replicate :: n:{Nat||0} -> x:{n**a||n} -> {List {1**a||0}|len _v == n|0}
=======
replicate :: <a> . n:{Int|_v >= 0|0} -> x:{1**a||n} -> {List {1**a||0}|len _v == n|0}
>>>>>>> 8184cab1
neg/List-Replicate.sq:12: Error:
  Insufficient resources
  when checking x ::
  {n**a||n * p5 + (n + -(fr22 + 0))}
  in
  \n . \x . 
      if n <= 0
        then Nil
        else Cons x (tick 1 (??))

Stack has not been tested with GHC versions above 8.6, and using 8.8.2, this may fail
Stack has not been tested with Cabal versions above 2.4, but version 3.0.1.0 was found, this may fail
insert :: <a> . x:{1**a||0} -> xs:{List {1**a||1} <0>||0} -> {List {1**a||0} <0>||0}
insert = \x . \xs . 
    match xs with
      Nil -> Cons x Nil
      Cons y ys -> 
        if y < x
          then Cons y (tick 1 (insert x
                                 ys))
          else Cons x (Cons y ys)

insertionSort :: <a> . xs:{List {1**a||2} <1>||0} -> {List {1**a||0} <0>||0}
insertionSort = \xs . 
  match xs with
    Nil -> Nil
    Cons y ys -> tick 1 (insert y
                           (tick 1 (insertionSort ys)))

Stack has not been tested with GHC versions above 8.6, and using 8.8.2, this may fail
Stack has not been tested with Cabal versions above 2.4, but version 3.0.1.0 was found, this may fail
insert :: <a> . x:{1**a||0} -> xs:{List {1**a||1} <0>||0} -> {List {1**a||0} <0>||0}
insert = \x . \xs . 
    match xs with
      Nil -> Cons x Nil
      Cons y ys -> 
        if y < x
          then Cons y (tick 1 (insert x
                                 ys))
          else Cons x (Cons y ys)

insertionSort :: <a> . xs:{List {1**a||2} <0>||0} -> {List {1**a||0} <0>||0}
neg/List-InsertSort-Coarse.sq:22: Error:
  Insufficient resources
  when checking ys ::
  {List {1**a||p17 + 2} <0>||-(fr14 + 0)}
  in
  \xs . 
    match xs with
      Cons y ys -> tick 1 (??)

Stack has not been tested with GHC versions above 8.6, and using 8.8.2, this may fail
Stack has not been tested with Cabal versions above 2.4, but version 3.0.1.0 was found, this may fail
subsetSum :: arg1:{EList {Int||0} <2>||0} -> arg0:{Int||0} -> {Bool||0}
subsetSum = \xs . \target . 
    match xs with
      Nil -> target == 0
      Cons hd tl -> (tick 1 (subsetSum
                               tl (target - hd))) ||
                      (tick 1 (subsetSum tl target))

Stack has not been tested with GHC versions above 8.6, and using 8.8.2, this may fail
Stack has not been tested with Cabal versions above 2.4, but version 3.0.1.0 was found, this may fail
subsetSum :: arg1:{EList {Int||0} <2>||0} -> arg0:{Int||0} -> {Bool||0}
neg/List-Subset-Sum.sq:6: Error:
  Insufficient resources
  when checking subsetSum ::
  x10:_ -> x9:_ -> {Bool||-(fr18 + 0)}
  in
  \xs . \target . 
      match xs with
        Cons hd tl -> (tick 4 (??)) ||
                        ??

Stack has not been tested with GHC versions above 8.6, and using 8.8.2, this may fail
Stack has not been tested with Cabal versions above 2.4, but version 3.0.1.0 was found, this may fail
insert :: <a> . x:{1**a||0} -> xs:{List {1**a||if _v < x then 1 else 0} <0>||0} -> {List {1**a||0} <0>||0}
insert = \x . \xs . 
    match xs with
      Nil -> Cons x Nil
      Cons y ys -> 
        if y < x
          then Cons y (tick 1 (insert x
                                 ys))
          else Cons x (Cons y ys)

insertionSort :: <a> . xs:{List {1**a||2} <if _1 < _0 then 1 else 0>||0} -> {List {1**a||0} <0>||0}
insertionSort = \xs . 
  match xs with
    Nil -> Nil
    Cons y ys -> tick 1 (insert y
                           (tick 1 (insertionSort ys)))

Stack has not been tested with GHC versions above 8.6, and using 8.8.2, this may fail
Stack has not been tested with Cabal versions above 2.4, but version 3.0.1.0 was found, this may fail
insert :: <a> . x:{1**a||0} -> xs:{List {1**a||if _v < x then 1 else 0} <0>||0} -> {List {1**a||0} <0>||0}
insert = \x . \xs . 
    match xs with
      Nil -> Cons x Nil
      Cons y ys -> 
        if y < x
          then Cons y (tick 1 (insert x
                                 ys))
          else Cons x (Cons y ys)

insertionSort :: <a> . xs:{List {1**a||2} <if _1 > _0 then 1 else 0>||0} -> {List {1**a||0} <0>||0}
neg/List-InsertSort.sq:29: Error:
  Insufficient resources
  when checking ys ::
  {List {1**a||(if _v < y then p23 else p24) + 2} <if _1 > _0 then 1 else 0>||-(fr14 + 0)}
  in
  \xs . 
    match xs with
      Cons y ys -> tick 1 (??)

Stack has not been tested with GHC versions above 8.6, and using 8.8.2, this may fail
Stack has not been tested with Cabal versions above 2.4, but version 3.0.1.0 was found, this may fail
insert :: <a> . x:{1**a||0} -> xs:{List {1**a||1} <0>||0} -> {List {1**a||0} <0>||0}
insert = \x . \xs . 
    match xs with
      Nil -> Cons x Nil
      Cons y ys -> 
        if tick 1 (y < x)
          then Cons y (insert x ys)
          else Cons x (Cons y ys)

insertionSort :: <a> . xs:{List {1**a||2} <1>||0} -> {List {1**a||0} <0>||0}
insertionSort = \xs . 
  match xs with
    Nil -> Nil
    Cons y ys -> tick 1 (insert y
                           (tick 1 (insertionSort ys)))

Stack has not been tested with GHC versions above 8.6, and using 8.8.2, this may fail
Stack has not been tested with Cabal versions above 2.4, but version 3.0.1.0 was found, this may fail
insert :: <a> . x:{1**a||0} -> xs:{List {1**a||1} <0>||0} -> {List {1**a||0} <0>||0}
insert = \x . \xs . 
    match xs with
      Nil -> Cons x Nil
      Cons y ys -> 
        if tick 1 (y < x)
          then Cons y (insert x ys)
          else Cons x (Cons y ys)

insertionSort :: <a> . xs:{List {1**a||2} <0>||0} -> {List {1**a||0} <0>||0}
neg/List-InsertSort-Compares.sq:19: Error:
  Insufficient resources
  when checking ys ::
  {List {1**a||p17 + 2} <0>||-(fr14 + 0)}
  in
  \xs . 
    match xs with
      Cons y ys -> tick 1 (??)

Stack has not been tested with GHC versions above 8.6, and using 8.8.2, this may fail
Stack has not been tested with Cabal versions above 2.4, but version 3.0.1.0 was found, this may fail
treeInsert :: <a> . x:{1**a||0} -> t:{Tree {1**a||0} <x < _0> <1>||0} -> {Tree {1**a||0} <x < _0> <0>||0}
treeInsert = \x . \t . 
    match t with
      Leaf -> Node x Leaf Leaf
      Node n l r -> 
        if x < n
          then tick 1 (treeInsert x l)
          else tick 1 (treeInsert x r)

Stack has not been tested with GHC versions above 8.6, and using 8.8.2, this may fail
Stack has not been tested with Cabal versions above 2.4, but version 3.0.1.0 was found, this may fail
treeInsert :: <a> . x:{1**a||0} -> t:{Tree {1**a||0} <x > _0> <1>||0} -> {Tree {1**a||0} <x < _0> <0>||0}
neg/BST-Insert.sq:10: Error:
  Insufficient resources
  when checking l ::
  {Tree {1**a||p7} <x > _0> <1>||-(fr29 + 0)}
  in
  \x . \t . 
      match t with
        Node n l r -> 
          if x < n
            then tick 1 (??)
            else
              (?? :: {Tree {1**a||0} <x < _0> <0>||0})
<|MERGE_RESOLUTION|>--- conflicted
+++ resolved
@@ -132,22 +132,14 @@
       Cons z zs -> Cons z
                      (tick 1 (append zs ys))
 
-<<<<<<< HEAD
 attach :: <q :: Int> . x:{Int||0} -> xs:{List {Int||1 + q} <0>||0} -> {List {Pair {Int||0}||q} <0>||0}
-=======
-attach :: <a> . <q :: Int> . x:{1**a||0} -> xs:{List {1**a||1 + q} <0>||0} -> {List {Pair {1**a||0}||q} <0>||0}
->>>>>>> 8184cab1
 attach = \x . \xs . 
     match xs with
       Nil -> Nil
       Cons y ys -> Cons (Pair x y)
                      (tick 1 (attach x ys))
 
-<<<<<<< HEAD
 pairs :: xs:{List {Int||3} <2>||0} -> {List {Pair {Int||0}||0} <0>||0}
-=======
-pairs :: <a> . xs:{List {1**a||3} <2>||0} -> {List {Pair {1**a||0}||0} <0>||0}
->>>>>>> 8184cab1
 pairs = \xs . 
   match xs with
     Nil -> Nil
@@ -164,22 +156,14 @@
       Cons z zs -> Cons z
                      (tick 1 (append zs ys))
 
-<<<<<<< HEAD
 attach :: <q :: Int> . x:{Int||0} -> xs:{List {Int||1 + q} <0>||0} -> {List {Pair {Int||0}||q} <0>||0}
-=======
-attach :: <a> . <q :: Int> . x:{1**a||0} -> xs:{List {1**a||1 + q} <0>||0} -> {List {Pair {1**a||0}||q} <0>||0}
->>>>>>> 8184cab1
 attach = \x . \xs . 
     match xs with
       Nil -> Nil
       Cons y ys -> Cons (Pair x y)
                      (tick 1 (attach x ys))
 
-<<<<<<< HEAD
 pairs :: xs:{List {Int||3} <1>||0} -> {List {Pair {Int||0}||0} <0>||0}
-=======
-pairs :: <a> . xs:{List {1**a||1} <2>||0} -> {List {Pair {1**a||0}||0} <0>||0}
->>>>>>> 8184cab1
 neg/List-Pairs.sq:21: Error:
   Insufficient resources
   when checking ys ::
@@ -226,11 +210,7 @@
 
 Stack has not been tested with GHC versions above 8.6, and using 8.8.2, this may fail
 Stack has not been tested with Cabal versions above 2.4, but version 3.0.1.0 was found, this may fail
-<<<<<<< HEAD
-replicate :: n:{Nat||0} -> x:{n**a||n} -> {List {1**a||0}|len _v == n|0}
-=======
-replicate :: <a> . n:{Int|_v >= 0|0} -> x:{1**a||n} -> {List {1**a||0}|len _v == n|0}
->>>>>>> 8184cab1
+replicate :: <a> . n:{Int|_v >= 0|0} -> x:{n**a||n} -> {List {1**a||0}|len _v == n|0}
 replicate = \n . \x . 
     if n <= 0
       then Nil
@@ -239,11 +219,7 @@
 
 Stack has not been tested with GHC versions above 8.6, and using 8.8.2, this may fail
 Stack has not been tested with Cabal versions above 2.4, but version 3.0.1.0 was found, this may fail
-<<<<<<< HEAD
-replicate :: n:{Nat||0} -> x:{n**a||n} -> {List {1**a||0}|len _v == n|0}
-=======
-replicate :: <a> . n:{Int|_v >= 0|0} -> x:{1**a||n} -> {List {1**a||0}|len _v == n|0}
->>>>>>> 8184cab1
+replicate :: <a> . n:{Int|_v >= 0|0} -> x:{n**a||n} -> {List {1**a||0}|len _v == n|0}
 neg/List-Replicate.sq:12: Error:
   Insufficient resources
   when checking x ::
